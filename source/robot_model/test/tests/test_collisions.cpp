--- conflicted
+++ resolved
@@ -111,13 +111,12 @@
 
 // Test that check_collision correctly identifies a colliding state
 TEST_F(RobotModelCollisionTesting, CollisionDetected) {
-<<<<<<< HEAD
-    // iterate over test configurations and check for collision
-    set_test_coliding_configurations();
-    for (auto& config : test_coliding_configs) {
-        bool is_colliding = ur5e_with_geometries->check_collision(config);
-        EXPECT_TRUE(is_colliding) << "Expected collision for configuration " << config;
-    }
+  // iterate over test configurations and check for collision
+  set_test_coliding_configurations();
+  for (auto& config : test_coliding_configs) {
+    bool is_colliding = ur5e_with_geometries->check_collision(config);
+    EXPECT_TRUE(is_colliding) << "Expected collision for configuration " << config;
+  }
 }
 
 // Test that compute_minimum_distance method identifies a collision-free state
@@ -169,12 +168,4 @@
         // Expect the minimum non-diagonal distance to be 0, indicating a collision
         EXPECT_LE(minimum_distance, 0.01) << "Did not find a minimum distance less than a threshold indicating a collision.";
     }
-=======
-  // iterate over test configurations and check for collision
-  set_test_coliding_configurations();
-  for (auto& config : test_coliding_configs) {
-    bool is_colliding = ur5e_with_geometries->check_collision(config);
-    EXPECT_TRUE(is_colliding) << "Expected collision for configuration " << config;
-  }
->>>>>>> 439e0dd5
 }