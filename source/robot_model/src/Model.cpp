#include <regex>
#include <set>
#include <pinocchio/algorithm/frames.hpp>
#include <pinocchio/algorithm/joint-configuration.hpp>
#include "robot_model/Model.hpp"
#include "robot_model/exceptions/FrameNotFoundException.hpp"
#include "robot_model/exceptions/InverseKinematicsNotConvergingException.hpp"
#include "robot_model/exceptions/InvalidJointStateSizeException.hpp"
#include "robot_model/exceptions/CollisionGeometryException.hpp" 

namespace robot_model {
Model::Model(const std::string& robot_name, 
             const std::string& urdf_path,
             const std::optional<std::function<std::string(const std::string&)>>& meshloader_callback
             ):
    robot_name_(std::make_shared<state_representation::Parameter<std::string>>("robot_name", robot_name)),
    urdf_path_(std::make_shared<state_representation::Parameter<std::string>>("urdf_path", urdf_path)),
    meshloader_callback_(meshloader_callback),
    load_collision_geometries_(true)
    {
  this->init_model();
}

Model::Model(const std::string& robot_name, const std::string& urdf_path) :
    robot_name_(std::make_shared<state_representation::Parameter<std::string>>("robot_name", robot_name)),
    urdf_path_(std::make_shared<state_representation::Parameter<std::string>>("urdf_path", urdf_path))
    {
  this->init_model();
}

Model::Model(const Model& model) :
    robot_name_(model.robot_name_),
    urdf_path_(model.urdf_path_), 
    meshloader_callback_(model.meshloader_callback_),
    load_collision_geometries_(model.load_collision_geometries_)
    {
  this->init_model();
}

bool Model::create_urdf_from_string(const std::string& urdf_string, const std::string& desired_path) {
  std::ofstream file(desired_path);
  if (file.good() && file.is_open()) {
    file << urdf_string;
    file.close();
    return true;
  }
  return false;
}

std::vector<std::string> Model::resolve_package_paths_in_urdf(std::string& urdf) const {
  std::set<std::string> package_names;
  std::regex package_path_pattern(R"(filename=\"([^\"]+)\")");
  std::regex package_name_pattern(R"(package://([^/]+)/)");

  std::smatch matches_file;
  std::smatch matches_package_name;
  auto start = urdf.cbegin();
  auto end = urdf.cend();

  // Extract package paths
  while (std::regex_search(start, end, matches_file, package_path_pattern)) {
      std::string path = matches_file[1];
      
      if (std::regex_search(path, matches_package_name, package_name_pattern)) {
          package_names.insert(matches_package_name[1]);
      }
      
      start = matches_file[0].second;   
  }

  std::vector<std::string> package_paths;
  for (const auto& package_name : package_names) {
    if (meshloader_callback_){
      auto package_path = (*this->meshloader_callback_)(package_name);
      auto target = "package://" + package_name + "/";
      auto replacement = package_path;
      size_t start_position = 0;
      while ((start_position = urdf.find(target, start_position)) != std::string::npos) {
          // Replace the target with the replacement string
          urdf.replace(start_position, target.length(), replacement);
          // Move past the last replacement
          start_position += replacement.length();
      }
      package_paths.push_back(package_path);
    }
  }
  return package_paths;
}

void Model::init_model() {
  std::ifstream file_stream(this->get_urdf_path());
  if (!file_stream.is_open()) {
      throw std::runtime_error("Unable to open file: " + this->get_urdf_path());
  }
  std::stringstream buffer;
  buffer << file_stream.rdbuf();
  auto urdf = buffer.str();

  pinocchio::urdf::buildModelFromXML(urdf, this->robot_model_);
  this->robot_data_ = pinocchio::Data(this->robot_model_);

  if (this->load_collision_geometries_) {
    this->init_geom_model(urdf);
  }

  // get the frames
  std::vector<std::string> frames;
  for (auto& f : this->robot_model_.frames) {
    frames.push_back(f.name);
  }
  // remove universe and root_joint frame added by Pinocchio
  this->frames_ = std::vector<std::string>(frames.begin() + 2, frames.end());
  this->init_qp_solver();  
}

void Model::init_geom_model(std::string urdf) {
  try {
    auto package_paths = this->resolve_package_paths_in_urdf(urdf);
    pinocchio::urdf::buildGeom(this->robot_model_,
                              std::istringstream(urdf),
                              pinocchio::COLLISION, 
                              this->geom_model_, 
                              package_paths);
    this->geom_model_.addAllCollisionPairs();
    
    std::vector<pinocchio::CollisionPair> excluded_pairs = this->generate_joint_exclusion_list();

    // remove collision pairs for linked joints (i.e. parent-child joints)
    for (const auto& pair : excluded_pairs) {
        this->geom_model_.removeCollisionPair(pair);
    }

    this->geom_data_ = pinocchio::GeometryData(this->geom_model_);
  } catch (const std::exception& ex) {
      throw robot_model::exceptions::CollisionGeometryException("Failed to initialize geometry model for " + this->get_robot_name() + ": " + ex.what());
  }
}

std::vector<pinocchio::CollisionPair> Model::generate_joint_exclusion_list() {
  std::vector<pinocchio::CollisionPair> excluded_pairs;
  // Iterate through all joints, except the universe joint (0), which has no parent
  for (pinocchio::JointIndex joint_id = 1u; joint_id < static_cast<pinocchio::JointIndex>(this->robot_model_.njoints); ++joint_id){
      // Find the parent joint of the current joint
      pinocchio::JointIndex parent_id = this->robot_model_.parents[joint_id];
        
      // TODO: Replace this logic with actual geometry index lookup
      auto getGeometryIndexForJoint = [](pinocchio::JointIndex joint_id) -> int {
          return static_cast<int>(joint_id);
      };

      int geometryIndex1 = getGeometryIndexForJoint(joint_id);
      int geometryIndex2 = getGeometryIndexForJoint(parent_id);

      // Check if the geometry indices are not equal
      if (geometryIndex1 != geometryIndex2) {
          excluded_pairs.push_back(pinocchio::CollisionPair(geometryIndex2, geometryIndex1));
      }
  }
  return excluded_pairs;
}

unsigned int Model::get_number_of_collision_pairs() {
  return this->geom_model_.collisionPairs.size();
}


bool Model::is_geometry_model_initialized() {
  return !this->geom_model_.collisionPairs.empty();
}

bool Model::check_collision(const state_representation::JointPositions& joint_positions) {
  if (!this->is_geometry_model_initialized()) {
      throw robot_model::exceptions::CollisionGeometryException("Geometry model not loaded for " + this->get_robot_name());
  }

  Eigen::VectorXd configuration = joint_positions.get_positions();

  pinocchio::computeCollisions(this->robot_model_, this->robot_data_, this->geom_model_, this->geom_data_, configuration, true);

<<<<<<< HEAD
  for(size_t pair_index = 0; pair_index < this->geom_model_.collisionPairs.size(); ++pair_index) {
    const auto& collision_result = this->geom_data_.collisionResults[pair_index];
        
    if(collision_result.isCollision()) {
          return true;
      }
  }
  return false;
=======
    for (size_t pair_index = 0; pair_index < this->geom_model_.collisionPairs.size(); ++pair_index) {
        const auto& collision_result = this->geom_data_.collisionResults[pair_index];
        
        if (collision_result.isCollision()) {
            return true;
        }
    }
    return false;
>>>>>>> 72df3be8
}

bool Model::init_qp_solver() {
  // clear the solver
  this->solver_.data()->clearHessianMatrix();
  this->solver_.data()->clearLinearConstraintsMatrix();
  this->solver_.clearSolver();

  unsigned int nb_joints = this->get_number_of_joints();
  // initialize the matrices
  this->hessian_ = Eigen::SparseMatrix<double>(nb_joints + 1, nb_joints + 1);
  this->gradient_ = Eigen::VectorXd::Zero(nb_joints + 1);
  this->constraint_matrix_ = Eigen::SparseMatrix<double>(3 * nb_joints + 1 + 2, nb_joints + 1);
  this->lower_bound_constraints_ = Eigen::VectorXd::Zero(3 * nb_joints + 1 + 2);
  this->upper_bound_constraints_ = Eigen::VectorXd::Zero(3 * nb_joints + 1 + 2);

  // reserve the size of the matrices
  this->hessian_.reserve(nb_joints * nb_joints + 1);
  this->constraint_matrix_.reserve(5 * nb_joints + 2 * (nb_joints * nb_joints + nb_joints) + 4 * nb_joints + 3);

  Eigen::VectorXd lower_position_limit = this->robot_model_.lowerPositionLimit;
  Eigen::VectorXd upper_position_limit = this->robot_model_.upperPositionLimit;
  Eigen::VectorXd velocity_limit = this->robot_model_.velocityLimit;

  // configure the QP problem
  this->solver_.settings()->setVerbosity(false);
  this->solver_.settings()->setWarmStart(true);

  // joint dependent constraints
  for (unsigned int n = 0; n < nb_joints; ++n) {
    // joint limits
    this->constraint_matrix_.coeffRef(n, n) = 1.0;
    // joint velocity limits
    this->constraint_matrix_.coeffRef(n + nb_joints, n) = 1.0;
    this->constraint_matrix_.coeffRef(n + nb_joints, nb_joints) = velocity_limit(n);
    this->upper_bound_constraints_(n + nb_joints) = std::numeric_limits<double>::infinity();
    this->constraint_matrix_.coeffRef(n + 2 * nb_joints, n) = 1.0;
    this->constraint_matrix_.coeffRef(n + 2 * nb_joints, nb_joints) = -velocity_limit(n);
    this->lower_bound_constraints_(n + 2 * nb_joints) = -std::numeric_limits<double>::infinity();
  }

  // time constraint
  this->constraint_matrix_.coeffRef(3 * nb_joints, nb_joints) = 1.0;
  this->upper_bound_constraints_(3 * nb_joints) = std::numeric_limits<double>::infinity();
  // cartesian velocity constraints
  this->upper_bound_constraints_(3 * nb_joints + 1) = std::numeric_limits<double>::infinity();
  this->upper_bound_constraints_(3 * nb_joints + 2) = std::numeric_limits<double>::infinity();

  // set the initial data of the QP solver_
  this->solver_.data()->setNumberOfVariables(static_cast<int>(nb_joints) + 1);
  this->solver_.data()->setNumberOfConstraints(this->lower_bound_constraints_.size());
  if (!this->solver_.data()->setHessianMatrix(this->hessian_)) { return false; }
  if (!this->solver_.data()->setGradient(this->gradient_)) { return false; }
  if (!this->solver_.data()->setLinearConstraintsMatrix(this->constraint_matrix_)) { return false; }
  if (!this->solver_.data()->setLowerBound(this->lower_bound_constraints_)) { return false; }
  if (!this->solver_.data()->setUpperBound(this->upper_bound_constraints_)) { return false; }
  // instantiate the solver_
  return this->solver_.initSolver();
}

std::vector<unsigned int> Model::get_frame_ids(const std::vector<std::string>& frames) {
  std::vector<unsigned int> frame_ids;
  frame_ids.reserve(frames.size());

  for (auto& frame : frames) {
    if (frame.empty()) {
      // get last frame if none specified
      frame_ids.push_back(this->robot_model_.frames.size() - 1);
    } else {
      // throw error if specified frame does not exist
      if (!this->robot_model_.existFrame(frame)) {
        throw (exceptions::FrameNotFoundException(frame));
      }
      frame_ids.push_back(this->robot_model_.getFrameId(frame));
    }
  }
  return frame_ids;
}

unsigned int Model::get_frame_id(const std::string& frame) {
  return get_frame_ids(std::vector<std::string>{frame}).back();
}

state_representation::Jacobian Model::compute_jacobian(const state_representation::JointPositions& joint_positions,
                                                       unsigned int frame_id) {
  if (joint_positions.get_size() != this->get_number_of_joints()) {
    throw (exceptions::InvalidJointStateSizeException(joint_positions.get_size(), this->get_number_of_joints()));
  }
  // compute the Jacobian from the joint state
  pinocchio::Data::Matrix6x J(6, this->get_number_of_joints());
  J.setZero();
  pinocchio::computeFrameJacobian(this->robot_model_,
                                  this->robot_data_,
                                  joint_positions.data(),
                                  frame_id,
                                  pinocchio::LOCAL_WORLD_ALIGNED,
                                  J);
  // the model does not have any reference frame
  return state_representation::Jacobian(this->get_robot_name(),
                                        this->get_joint_frames(),
                                        this->robot_model_.frames[frame_id].name,
                                        J,
                                        this->get_base_frame());
}

state_representation::Jacobian Model::compute_jacobian(const state_representation::JointPositions& joint_positions,
                                                       const std::string& frame) {
  auto frame_id = get_frame_id(frame);
  return this->compute_jacobian(joint_positions, frame_id);
}

Eigen::MatrixXd Model::compute_jacobian_time_derivative(const state_representation::JointPositions& joint_positions,
                                                        const state_representation::JointVelocities& joint_velocities,
                                                        unsigned int frame_id) {
  if (joint_positions.get_size() != this->get_number_of_joints()) {
    throw (exceptions::InvalidJointStateSizeException(joint_positions.get_size(), this->get_number_of_joints()));
  }
  if (joint_velocities.get_size() != this->get_number_of_joints()) {
    throw (exceptions::InvalidJointStateSizeException(joint_velocities.get_size(), this->get_number_of_joints()));
  }
  // compute the Jacobian from the joint state
  pinocchio::Data::Matrix6x dJ = Eigen::MatrixXd::Zero(6, this->get_number_of_joints());
  pinocchio::computeJointJacobiansTimeVariation(this->robot_model_,
                                                this->robot_data_,
                                                joint_positions.data(),
                                                joint_velocities.data());
  pinocchio::getFrameJacobianTimeVariation(this->robot_model_,
                                           this->robot_data_,
                                           frame_id,
                                           pinocchio::LOCAL_WORLD_ALIGNED,
                                           dJ);
  // the model does not have any reference frame
  return dJ;
}

Eigen::MatrixXd Model::compute_jacobian_time_derivative(const state_representation::JointPositions& joint_positions,
                                                        const state_representation::JointVelocities& joint_velocities,
                                                        const std::string& frame) {
  auto frame_id = get_frame_id(frame);
  return this->compute_jacobian_time_derivative(joint_positions, joint_velocities, frame_id);
}

Eigen::MatrixXd Model::compute_inertia_matrix(const state_representation::JointPositions& joint_positions) {
  // compute only the upper part of the triangular inertia matrix stored in robot_data_.M
  pinocchio::crba(this->robot_model_, this->robot_data_, joint_positions.data());
  // copy the symmetric lower part
  this->robot_data_.M.triangularView<Eigen::StrictlyLower>() =
      this->robot_data_.M.transpose().triangularView<Eigen::StrictlyLower>();
  return this->robot_data_.M;
}

state_representation::JointTorques Model::compute_inertia_torques(const state_representation::JointState& joint_state) {
  Eigen::MatrixXd inertia = this->compute_inertia_matrix(joint_state);
  return state_representation::JointTorques(joint_state.get_name(),
                                            joint_state.get_names(),
                                            inertia * joint_state.get_accelerations());
}

Eigen::MatrixXd Model::compute_coriolis_matrix(const state_representation::JointState& joint_state) {
  return pinocchio::computeCoriolisMatrix(this->robot_model_,
                                          this->robot_data_,
                                          joint_state.get_positions(),
                                          joint_state.get_velocities());
}

state_representation::JointTorques
Model::compute_coriolis_torques(const state_representation::JointState& joint_state) {
  Eigen::MatrixXd coriolis_matrix = this->compute_coriolis_matrix(joint_state);
  return state_representation::JointTorques(joint_state.get_name(),
                                            joint_state.get_names(),
                                            coriolis_matrix * joint_state.get_velocities());
}

state_representation::JointTorques
Model::compute_gravity_torques(const state_representation::JointPositions& joint_positions) {
  Eigen::VectorXd gravity_torque =
      pinocchio::computeGeneralizedGravity(this->robot_model_, this->robot_data_, joint_positions.data());
  return state_representation::JointTorques(joint_positions.get_name(), joint_positions.get_names(), gravity_torque);
}

state_representation::CartesianPose Model::forward_kinematics(const state_representation::JointPositions& joint_positions,
                                                              unsigned int frame_id) {
  return this->forward_kinematics(joint_positions, std::vector<unsigned int>{frame_id}).front();
}

std::vector<state_representation::CartesianPose> Model::forward_kinematics(const state_representation::JointPositions& joint_positions,
                                                                           const std::vector<unsigned int>& frame_ids) {
  if (joint_positions.get_size() != this->get_number_of_joints()) {
    throw (exceptions::InvalidJointStateSizeException(joint_positions.get_size(), this->get_number_of_joints()));
  }
  std::vector<state_representation::CartesianPose> pose_vector;
  pinocchio::forwardKinematics(this->robot_model_, this->robot_data_, joint_positions.data());
  for (unsigned int id : frame_ids) {
    if (id >= static_cast<unsigned int>(this->robot_model_.nframes)) {
      throw (exceptions::FrameNotFoundException(std::to_string(id)));
    }
    pinocchio::updateFramePlacement(this->robot_model_, this->robot_data_, id);
    pinocchio::SE3 pose = this->robot_data_.oMf[id];
    Eigen::Vector3d translation = pose.translation();
    Eigen::Quaterniond quaternion;
    pinocchio::quaternion::assignQuaternion(quaternion, pose.rotation());
    state_representation::CartesianPose frame_pose(this->robot_model_.frames[id].name,
                                                   translation,
                                                   quaternion,
                                                   this->get_base_frame());
    pose_vector.push_back(frame_pose);
  }
  return pose_vector;
}

state_representation::CartesianPose Model::forward_kinematics(const state_representation::JointPositions& joint_positions,
                                                              const std::string& frame) {
  std::string actual_frame = frame.empty() ? this->robot_model_.frames.back().name : frame;
  return this->forward_kinematics(joint_positions, std::vector<std::string>{actual_frame}).front();
}

std::vector<state_representation::CartesianPose> Model::forward_kinematics(const state_representation::JointPositions& joint_positions,
                                                                           const std::vector<std::string>& frames) {
  auto frame_ids = get_frame_ids(frames);
  return this->forward_kinematics(joint_positions, frame_ids);
}

Eigen::MatrixXd Model::cwln_weighted_matrix(const state_representation::JointPositions& joint_positions,
                                            const double margin) {
  Eigen::MatrixXd W_b = Eigen::MatrixXd::Identity(this->robot_model_.nq, this->robot_model_.nq);
  for (int n = 0; n < this->robot_model_.nq; ++n) {
    double d = 1;
    W_b(n, n) = 1;
    if (joint_positions.data()[n] < this->robot_model_.lowerPositionLimit[n] + margin) {
      if (joint_positions.data()[n] < this->robot_model_.lowerPositionLimit[n]) {
        W_b(n, n) = 0;
      } else {
        d = (this->robot_model_.lowerPositionLimit[n] + margin - joint_positions.data()[n]) / margin;
        W_b(n, n) = -2 * d * d * d + 3 * d * d;
      }
    } else if (this->robot_model_.upperPositionLimit[n] - margin < joint_positions.data()[n]) {
      if (this->robot_model_.upperPositionLimit[n] < joint_positions.data()[n]) {
        W_b(n, n) = 0;
      } else {
        d = (joint_positions.data()[n] - (this->robot_model_.upperPositionLimit[n] - margin)) / margin;
        W_b(n, n) = -2 * d * d * d + 3 * d * d;
      }
    }
  }
  return W_b;
}

Eigen::VectorXd Model::cwln_repulsive_potential_field(const state_representation::JointPositions& joint_positions,
                                                      double margin) {
  Eigen::VectorXd Psi(this->robot_model_.nq);
  Eigen::VectorXd q = joint_positions.data();
  for (int i = 0; i < this->robot_model_.nq; ++i) {
    Psi[i] = 0;
    if (q[i] < this->robot_model_.lowerPositionLimit[i] + margin) {
      Psi[i] = this->robot_model_.upperPositionLimit[i] - margin
          - std::max(q[i], this->robot_model_.lowerPositionLimit[i]);
    } else if (this->robot_model_.upperPositionLimit[i] - margin < q[i]) {
      Psi[i] = this->robot_model_.lowerPositionLimit[i] + margin
          - std::min(q[i], this->robot_model_.upperPositionLimit[i]);
    }
  }
  return Psi;
}

state_representation::JointPositions
Model::inverse_kinematics(const state_representation::CartesianPose& cartesian_pose,
                          const state_representation::JointPositions& joint_positions,
                          const InverseKinematicsParameters& parameters,
                          const std::string& frame) {
  std::string actual_frame = frame.empty() ? this->robot_model_.frames.back().name : frame;
  if (!this->robot_model_.existFrame(actual_frame)) {
    throw (exceptions::FrameNotFoundException(actual_frame));
  }
  // 1 second for the Newton-Raphson method
  const std::chrono::nanoseconds dt(static_cast<int>(1e9));
  // initialization of the loop variables
  state_representation::JointPositions q(joint_positions);
  state_representation::JointVelocities dq(this->get_robot_name(), joint_positions.get_names());
  state_representation::Jacobian J(this->get_robot_name(),
                                   this->get_joint_frames(),
                                   actual_frame,
                                   this->get_base_frame());
  Eigen::MatrixXd J_b = Eigen::MatrixXd::Zero(6, this->get_number_of_joints());
  Eigen::MatrixXd JJt(6, 6);
  Eigen::MatrixXd W_b = Eigen::MatrixXd::Identity(this->get_number_of_joints(), this->get_number_of_joints());
  Eigen::MatrixXd W_c = Eigen::MatrixXd::Identity(this->get_number_of_joints(), this->get_number_of_joints());
  Eigen::VectorXd psi(this->get_number_of_joints());
  Eigen::VectorXd err(6);
  for (unsigned int i = 0; i < parameters.max_number_of_iterations; ++i) {
    err = ((cartesian_pose - this->forward_kinematics(q, actual_frame)) / dt).data();
    // break in case of convergence
    if (err.cwiseAbs().maxCoeff() < parameters.tolerance) {
      return q;
    }
    J = this->compute_jacobian(q, actual_frame);
    W_b = this->cwln_weighted_matrix(q, parameters.margin);
    W_c = Eigen::MatrixXd::Identity(this->get_number_of_joints(), this->get_number_of_joints()) - W_b;
    psi = parameters.gamma * this->cwln_repulsive_potential_field(q, parameters.margin);
    J_b = J * W_b;
    JJt.noalias() = J_b * J_b.transpose();
    JJt.diagonal().array() += parameters.damp;
    dq.set_velocities(W_c * psi + parameters.alpha * W_b * (J_b.transpose() * JJt.ldlt().solve(err - J * W_c * psi)));
    q += dq * dt;
    q = this->clamp_in_range(q);
  }
  throw (exceptions::InverseKinematicsNotConvergingException(parameters.max_number_of_iterations,
                                                             err.array().abs().maxCoeff()));
}

state_representation::JointPositions
Model::inverse_kinematics(const state_representation::CartesianPose& cartesian_pose,
                          const InverseKinematicsParameters& parameters,
                          const std::string& frame) {
  Eigen::VectorXd q(pinocchio::neutral(this->robot_model_));
  state_representation::JointPositions positions(this->get_robot_name(), this->get_joint_frames(), q);
  return this->inverse_kinematics(cartesian_pose, positions, parameters, frame);
}

std::vector<state_representation::CartesianTwist>
Model::forward_velocity(const state_representation::JointState& joint_state,
                        const std::vector<std::string>& frames) {
  std::vector<state_representation::CartesianTwist> cartesian_twists(frames.size());
  for (std::size_t i = 0; i < frames.size(); ++i) {
    cartesian_twists.at(i) = this->compute_jacobian(joint_state, frames.at(i))
        * static_cast<state_representation::JointVelocities>(joint_state);
  }
  return cartesian_twists;
}

state_representation::CartesianTwist Model::forward_velocity(const state_representation::JointState& joint_state,
                                                             const std::string& frame) {
  return this->forward_velocity(joint_state, std::vector<std::string>{frame}).front();
}

void Model::check_inverse_velocity_arguments(const std::vector<state_representation::CartesianTwist>& cartesian_twists,
                                             const state_representation::JointPositions& joint_positions,
                                             const std::vector<std::string>& frames) {
  if (cartesian_twists.size() != frames.size()) {
    throw (std::invalid_argument("The number of provided twists and frames does not match"));
  }
  if (joint_positions.get_size() != this->get_number_of_joints()) {
    throw (exceptions::InvalidJointStateSizeException(joint_positions.get_size(), this->get_number_of_joints()));
  }
  for (auto& frame : frames) {
    if (!this->robot_model_.existFrame(frame)) {
      throw (exceptions::FrameNotFoundException(frame));
    }
  }
}

state_representation::JointVelocities
Model::inverse_velocity(const std::vector<state_representation::CartesianTwist>& cartesian_twists,
                        const state_representation::JointPositions& joint_positions,
                        const std::vector<std::string>& frames,
                        const double dls_lambda) {
  // sanity check
  this->check_inverse_velocity_arguments(cartesian_twists, joint_positions, frames);

  const unsigned int nb_joints = this->get_number_of_joints();
  // the velocity vector contains position of the intermediate frame and full pose of the end-effector
  Eigen::VectorXd dX(3 * cartesian_twists.size() + 3);
  Eigen::MatrixXd jacobian(3 * cartesian_twists.size() + 3, nb_joints);
  for (unsigned int i = 0; i < cartesian_twists.size() - 1; ++i) {
    // extract only the linear velocity for intermediate points
    dX.segment<3>(3 * i) = cartesian_twists[i].get_linear_velocity();
    jacobian.block(3 * i, 0, 3 * i + 3, nb_joints) =
        this->compute_jacobian(joint_positions, frames.at(i)).data().block(0, 0, 3, nb_joints);
  }
  // full twist for the last provided frame
  dX.tail(6) = cartesian_twists.back().data();
  jacobian.bottomRows(6) = this->compute_jacobian(joint_positions, frames.back()).data();

  if (dls_lambda == 0.0){
    return state_representation::JointVelocities(joint_positions.get_name(),
                                               joint_positions.get_names(),
                                               jacobian.colPivHouseholderQr().solve(dX));
  }

  // add damped least square term
  if (jacobian.rows() > jacobian.cols()){
    Eigen::MatrixXd j_prime = jacobian.transpose() * jacobian + 
                dls_lambda * dls_lambda * Eigen::MatrixXd::Identity(jacobian.cols(), jacobian.cols());
    return state_representation::JointVelocities(joint_positions.get_name(),
                                               joint_positions.get_names(),
                                               j_prime.colPivHouseholderQr().solve(jacobian.transpose() * dX));
  } else {
    Eigen::MatrixXd j_prime = jacobian * jacobian.transpose() + 
                dls_lambda * dls_lambda * Eigen::MatrixXd::Identity(jacobian.rows(), jacobian.rows());
    return state_representation::JointVelocities(joint_positions.get_name(),
                                               joint_positions.get_names(),
                                               jacobian.transpose() * j_prime.colPivHouseholderQr().solve(dX));
  }
}

state_representation::JointVelocities Model::inverse_velocity(const state_representation::CartesianTwist& cartesian_twist,
                                                              const state_representation::JointPositions& joint_positions,
                                                              const std::string& frame,
                                                              const double dls_lambda) {
  std::string actual_frame = frame.empty() ? this->robot_model_.frames.back().name : frame;
  return this->inverse_velocity(std::vector<state_representation::CartesianTwist>({cartesian_twist}),
                                joint_positions,
                                std::vector<std::string>({actual_frame}),
                                dls_lambda);
}

state_representation::JointVelocities
Model::inverse_velocity(const std::vector<state_representation::CartesianTwist>& cartesian_twists,
                        const state_representation::JointPositions& joint_positions,
                        const QPInverseVelocityParameters& parameters,
                        const std::vector<std::string>& frames) {
  using namespace state_representation;
  using namespace std::chrono;
  // sanity check
  this->check_inverse_velocity_arguments(cartesian_twists, joint_positions, frames);

  const unsigned int nb_joints = this->get_number_of_joints();
  // the velocity vector contains position of the intermediate frame and full pose of the end-effector
  Eigen::VectorXd delta_r(3 * cartesian_twists.size() + 3);
  Eigen::MatrixXd jacobian(3 * cartesian_twists.size() + 3, nb_joints);
  for (unsigned int i = 0; i < cartesian_twists.size() - 1; ++i) {
    // first convert the twist to a displacement
    CartesianPose displacement = cartesian_twists[i];
    // extract only the position for intermediate points
    delta_r.segment<3>(3 * i) = displacement.get_position();
    jacobian.block(3 * i, 0, 3 * i + 3, nb_joints) =
        this->compute_jacobian(joint_positions, frames.at(i)).data().block(0, 0, 3, nb_joints);
  }
  // extract pose for the last provided frame
  CartesianPose full_displacement = cartesian_twists.back();
  delta_r.segment<3>(3 * (cartesian_twists.size() - 1)) = full_displacement.get_position();
  delta_r.tail(3) = full_displacement.get_orientation().vec();
  jacobian.bottomRows(6) = this->compute_jacobian(joint_positions, frames.back()).data();
  // compute the Jacobian
  Eigen::MatrixXd hessian_matrix = jacobian.transpose() * jacobian;
  // set the hessian sparse matrix
  std::vector<Eigen::Triplet<double>> coefficients;
  for (unsigned int i = 0; i < nb_joints; ++i) {
    for (unsigned int j = 0; j < nb_joints; ++j) {
      coefficients.emplace_back(Eigen::Triplet<double>(i, j, hessian_matrix(i, j)));
    }
  }
  coefficients.emplace_back(Eigen::Triplet<double>(nb_joints, nb_joints, parameters.alpha));
  this->hessian_.setFromTriplets(coefficients.begin(), coefficients.end());
  //set the gradient
  this->gradient_.head(nb_joints) = -parameters.proportional_gain * delta_r.transpose() * jacobian;
  // update minimal time as dt expressed in seconds
  this->lower_bound_constraints_(3 * nb_joints) = duration_cast<duration<float>>(parameters.dt).count();
  // update joint position constraints
  Eigen::VectorXd lower_position_limit = this->robot_model_.lowerPositionLimit;
  Eigen::VectorXd upper_position_limit = this->robot_model_.upperPositionLimit;
  for (unsigned int n = 0; n < nb_joints; ++n) {
    this->lower_bound_constraints_(n) = lower_position_limit(n) - joint_positions.data()(n);
    this->upper_bound_constraints_(n) = upper_position_limit(n) - joint_positions.data()(n);
  }
  // update Cartesian velocity
  this->constraint_matrix_.coeffRef(3 * nb_joints + 1, nb_joints) = parameters.linear_velocity_limit;
  this->constraint_matrix_.coeffRef(3 * nb_joints + 2, nb_joints) = parameters.angular_velocity_limit;
  this->lower_bound_constraints_(3 * nb_joints + 1) = full_displacement.get_position().norm();
  this->lower_bound_constraints_(3 * nb_joints + 2) = full_displacement.get_orientation().vec().norm();

  // update the constraints
  this->solver_.updateHessianMatrix(this->hessian_);
  this->solver_.updateGradient(this->gradient_);
  this->solver_.updateBounds(this->lower_bound_constraints_, this->upper_bound_constraints_);
  this->solver_.updateLinearConstraintsMatrix(this->constraint_matrix_);
  // solve the QP problem
  this->solver_.solve();
  // extract the solution
  JointPositions joint_displacement(joint_positions.get_name(),
                                    joint_positions.get_names(),
                                    this->solver_.getSolution().head(nb_joints));
  double dt = this->solver_.getSolution().tail(1)(0);
  return JointPositions(joint_displacement) / dt;
}

state_representation::JointVelocities Model::inverse_velocity(const state_representation::CartesianTwist& cartesian_twist,
                                                              const state_representation::JointPositions& joint_positions,
                                                              const QPInverseVelocityParameters& parameters,
                                                              const std::string& frame) {
  std::string actual_frame = frame.empty() ? this->robot_model_.frames.back().name : frame;
  return this->inverse_velocity(std::vector<state_representation::CartesianTwist>({cartesian_twist}),
                                joint_positions,
                                parameters,
                                std::vector<std::string>({actual_frame}));
}

void Model::print_qp_problem() {
  std::cout << "hessian:" << std::endl;
  std::cout << this->hessian_ << std::endl;

  std::cout << "gradient:" << std::endl;
  std::cout << this->gradient_ << std::endl;

  for (unsigned int i = 0; i < this->constraint_matrix_.rows(); ++i) {
    std::cout << this->lower_bound_constraints_(i);
    std::cout << " < | ";
    for (unsigned int j = 0; j < this->constraint_matrix_.cols(); ++j) {
      std::cout << this->constraint_matrix_.coeffRef(i, j) << " | ";
    }
    std::cout << " < ";
    std::cout << this->upper_bound_constraints_(i) << std::endl;
  }
}

bool Model::in_range(const Eigen::VectorXd& vector,
                     const Eigen::VectorXd& lower_limits,
                     const Eigen::VectorXd& upper_limits) {
  return ((vector.array() >= lower_limits.array()).all() && (vector.array() <= upper_limits.array()).all());
}

bool Model::in_range(const state_representation::JointPositions& joint_positions) const {
  return this->in_range(joint_positions.get_positions(),
                        this->robot_model_.lowerPositionLimit,
                        this->robot_model_.upperPositionLimit);
}

bool Model::in_range(const state_representation::JointVelocities& joint_velocities) const {
  return this->in_range(joint_velocities.get_velocities(),
                        -this->robot_model_.velocityLimit,
                        this->robot_model_.velocityLimit);
}

bool Model::in_range(const state_representation::JointTorques& joint_torques) const {
  return this->in_range(joint_torques.get_torques(), -this->robot_model_.effortLimit, this->robot_model_.effortLimit);
}

bool Model::in_range(const state_representation::JointState& joint_state) const {
  return (this->in_range(static_cast<state_representation::JointPositions>(joint_state))
      && this->in_range(static_cast<state_representation::JointVelocities>(joint_state))
      && this->in_range(static_cast<state_representation::JointTorques>(joint_state)));
}

Eigen::VectorXd Model::clamp_in_range(const Eigen::VectorXd& vector,
                                      const Eigen::VectorXd& lower_limits,
                                      const Eigen::VectorXd& upper_limits) {
  return lower_limits.cwiseMax(upper_limits.cwiseMin(vector));
}

state_representation::JointState Model::clamp_in_range(const state_representation::JointState& joint_state) const {
  state_representation::JointState joint_state_clamped(joint_state);
  joint_state_clamped.set_positions(this->clamp_in_range(joint_state.get_positions(),
                                                         this->robot_model_.lowerPositionLimit,
                                                         this->robot_model_.upperPositionLimit));
  joint_state_clamped.set_velocities(this->clamp_in_range(joint_state.get_velocities(),
                                                          -this->robot_model_.velocityLimit,
                                                          this->robot_model_.velocityLimit));
  joint_state_clamped.set_torques(this->clamp_in_range(joint_state.get_torques(),
                                                       -this->robot_model_.effortLimit,
                                                       this->robot_model_.effortLimit));
  return joint_state_clamped;
}
}// namespace robot_model<|MERGE_RESOLUTION|>--- conflicted
+++ resolved
@@ -177,25 +177,14 @@
 
   pinocchio::computeCollisions(this->robot_model_, this->robot_data_, this->geom_model_, this->geom_data_, configuration, true);
 
-<<<<<<< HEAD
-  for(size_t pair_index = 0; pair_index < this->geom_model_.collisionPairs.size(); ++pair_index) {
+  for (size_t pair_index = 0; pair_index < this->geom_model_.collisionPairs.size(); ++pair_index) {
     const auto& collision_result = this->geom_data_.collisionResults[pair_index];
         
-    if(collision_result.isCollision()) {
-          return true;
-      }
+    if (collision_result.isCollision()) {
+      return true;
+    }
   }
   return false;
-=======
-    for (size_t pair_index = 0; pair_index < this->geom_model_.collisionPairs.size(); ++pair_index) {
-        const auto& collision_result = this->geom_data_.collisionResults[pair_index];
-        
-        if (collision_result.isCollision()) {
-            return true;
-        }
-    }
-    return false;
->>>>>>> 72df3be8
 }
 
 bool Model::init_qp_solver() {
