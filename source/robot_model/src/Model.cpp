#include <regex>
#include <set>
#include <pinocchio/algorithm/frames.hpp>
#include <pinocchio/algorithm/joint-configuration.hpp>
#include "robot_model/Model.hpp"
#include "robot_model/exceptions/FrameNotFoundException.hpp"
#include "robot_model/exceptions/InverseKinematicsNotConvergingException.hpp"
#include "robot_model/exceptions/InvalidJointStateSizeException.hpp"
#include "robot_model/exceptions/CollisionGeometryException.hpp" 

namespace robot_model {
Model::Model(const std::string& robot_name, 
             const std::string& urdf_path,
             const std::optional<std::function<std::string(const std::string&)>>& meshloader_callback
             ):
    robot_name_(robot_name),
    urdf_path_(urdf_path),
    meshloader_callback_(meshloader_callback),
    load_collision_geometries_(true)
    {
  this->init_model();
}

Model::Model(const std::string& robot_name, const std::string& urdf_path) :
    robot_name_(robot_name),
    urdf_path_(urdf_path)
    {
  this->init_model();
}


bool Model::create_urdf_from_string(const std::string& urdf_string, const std::string& desired_path) {
  std::ofstream file(desired_path);
  if (file.good() && file.is_open()) {
    file << urdf_string;
    file.close();
    return true;
  }
  return false;
}

std::vector<std::string> Model::resolve_package_paths_in_urdf(std::string& urdf) const {
  std::set<std::string> package_names;
  std::regex package_path_pattern(R"(filename=\"([^\"]+)\")");
  std::regex package_name_pattern(R"(package://([^/]+)/)");

  std::smatch matches_file;
  std::smatch matches_package_name;
  auto start = urdf.cbegin();
  auto end = urdf.cend();

  // Extract package paths
  while (std::regex_search(start, end, matches_file, package_path_pattern)) {
    std::string path = matches_file[1];
    if (std::regex_search(path, matches_package_name, package_name_pattern)) {
      package_names.insert(matches_package_name[1]);
    }
    start = matches_file[0].second;
  }

  std::vector<std::string> package_paths;
  for (const auto& package_name : package_names) {
    if (meshloader_callback_) {
      auto package_path = (*this->meshloader_callback_)(package_name);
      auto target = "package://" + package_name + "/";
      auto replacement = package_path;
      size_t start_position = 0;
      while ((start_position = urdf.find(target, start_position)) != std::string::npos) {
        // Replace the target with the replacement string
        urdf.replace(start_position, target.length(), replacement);
        // Move past the last replacement
        start_position += replacement.length();
      }
      package_paths.push_back(package_path);
    }
  }
  return package_paths;
}

void Model::init_model() {
  std::ifstream file_stream(this->get_urdf_path());
  if (!file_stream.is_open()) {
    throw std::runtime_error("Unable to open file: " + this->get_urdf_path());
  }
  std::stringstream buffer;
  buffer << file_stream.rdbuf();
  auto urdf = buffer.str();

  pinocchio::urdf::buildModelFromXML(urdf, this->robot_model_);
  this->robot_data_ = pinocchio::Data(this->robot_model_);

  if (this->load_collision_geometries_) {
    this->init_geom_model(urdf);
  }

  // get the frames
  std::vector<std::string> frames;
  for (auto& f : this->robot_model_.frames) {
    frames.push_back(f.name);
  }
  // remove universe and root_joint frame added by Pinocchio
  this->frames_ = std::vector<std::string>(frames.begin() + 2, frames.end());

  // define the QP solver
  this->qp_solver_ = std::make_unique<QPSolver>(
      this->get_number_of_joints(), this->robot_model_.lowerPositionLimit, this->robot_model_.upperPositionLimit,
      this->robot_model_.velocityLimit);
}

void Model::init_geom_model(std::string urdf) {
  try {
    auto package_paths = this->resolve_package_paths_in_urdf(urdf);
    pinocchio::urdf::buildGeom(
        this->robot_model_, std::istringstream(urdf), pinocchio::COLLISION, this->geom_model_, package_paths);
    this->geom_model_.addAllCollisionPairs();

    std::vector<pinocchio::CollisionPair> excluded_pairs = this->generate_joint_exclusion_list();

    // remove collision pairs for linked joints (i.e. parent-child joints)
    for (const auto& pair : excluded_pairs) {
      this->geom_model_.removeCollisionPair(pair);
    }

    this->geom_data_ = pinocchio::GeometryData(this->geom_model_);
  } catch (const std::exception& ex) {
    throw robot_model::exceptions::CollisionGeometryException(
        "Failed to initialize geometry model for " + this->get_robot_name() + ": " + ex.what());
  }
}

std::vector<pinocchio::CollisionPair> Model::generate_joint_exclusion_list() {
  std::vector<pinocchio::CollisionPair> excluded_pairs;
  // Iterate through all joints, except the universe joint (0), which has no parent
  for (pinocchio::JointIndex joint_id = 1u; joint_id < static_cast<pinocchio::JointIndex>(this->robot_model_.njoints);
       ++joint_id) {
    // Find the parent joint of the current joint
    pinocchio::JointIndex parent_id = this->robot_model_.parents[joint_id];

    // TODO: Replace this logic with actual geometry index lookup
    auto getGeometryIndexForJoint = [](pinocchio::JointIndex joint_id) -> int {
      return static_cast<int>(joint_id);
    };

    int geometryIndex1 = getGeometryIndexForJoint(joint_id);
    int geometryIndex2 = getGeometryIndexForJoint(parent_id);

    // Check if the geometry indices are not equal
    if (geometryIndex1 != geometryIndex2) {
      excluded_pairs.push_back(pinocchio::CollisionPair(geometryIndex2, geometryIndex1));
    }
  }
  return excluded_pairs;
}

unsigned int Model::get_number_of_collision_pairs() {
  return this->geom_model_.collisionPairs.size();
}

bool Model::is_geometry_model_initialized() {
  return !this->geom_model_.collisionPairs.empty();
}

bool Model::check_collision(const state_representation::JointPositions& joint_positions) {
  if (!this->is_geometry_model_initialized()) {
    throw robot_model::exceptions::CollisionGeometryException(
        "Geometry model not loaded for " + this->get_robot_name());
  }

  Eigen::VectorXd configuration = joint_positions.get_positions();

  pinocchio::computeCollisions(
      this->robot_model_, this->robot_data_, this->geom_model_, this->geom_data_, configuration, true);

  for (size_t pair_index = 0; pair_index < this->geom_model_.collisionPairs.size(); ++pair_index) {
    const auto& collision_result = this->geom_data_.collisionResults[pair_index];
    if (collision_result.isCollision()) {
      return true;
    }
  }
  return false;
}

<<<<<<< HEAD
=======
Eigen::MatrixXd Model::compute_minimum_collision_distances(const state_representation::JointPositions& joint_positions) {
  if (!this->is_geometry_model_initialized()) {
    throw robot_model::exceptions::CollisionGeometryException(
        "Geometry model not loaded for " + this->get_robot_name());
  }
  Eigen::VectorXd configuration = joint_positions.get_positions();
  pinocchio::computeDistances(
      this->robot_model_, this->robot_data_, this->geom_model_, this->geom_data_, configuration);

  // nb_joints is the number of joints in the robot model
  unsigned int nb_joints = this->get_number_of_joints();

  // create a square matrix to store the distances and initialize to zero
  Eigen::MatrixXd distances = Eigen::MatrixXd::Zero(nb_joints, nb_joints);

  // iterate over the collision pairs and extract the distances
  unsigned int pair_index = 0;
  for (unsigned int row_index = 0; row_index < nb_joints; ++row_index) {
    for (unsigned int column_index = row_index + 1; column_index < nb_joints; ++column_index) {
      distances(row_index, column_index) = this->geom_data_.distanceResults[pair_index].min_distance;
      distances(column_index, row_index) = distances(row_index, column_index);
      pair_index++;
    }
  }

  return distances;
}

bool Model::init_qp_solver() {
  // clear the solver
  this->solver_.data()->clearHessianMatrix();
  this->solver_.data()->clearLinearConstraintsMatrix();
  this->solver_.clearSolver();

  unsigned int nb_joints = this->get_number_of_joints();
  // initialize the matrices
  this->hessian_ = Eigen::SparseMatrix<double>(nb_joints + 1, nb_joints + 1);
  this->gradient_ = Eigen::VectorXd::Zero(nb_joints + 1);
  this->constraint_matrix_ = Eigen::SparseMatrix<double>(3 * nb_joints + 1 + 2, nb_joints + 1);
  this->lower_bound_constraints_ = Eigen::VectorXd::Zero(3 * nb_joints + 1 + 2);
  this->upper_bound_constraints_ = Eigen::VectorXd::Zero(3 * nb_joints + 1 + 2);

  // reserve the size of the matrices
  this->hessian_.reserve(nb_joints * nb_joints + 1);
  this->constraint_matrix_.reserve(5 * nb_joints + 2 * (nb_joints * nb_joints + nb_joints) + 4 * nb_joints + 3);

  Eigen::VectorXd lower_position_limit = this->robot_model_.lowerPositionLimit;
  Eigen::VectorXd upper_position_limit = this->robot_model_.upperPositionLimit;
  Eigen::VectorXd velocity_limit = this->robot_model_.velocityLimit;

  // configure the QP problem
  this->solver_.settings()->setVerbosity(false);
  this->solver_.settings()->setWarmStart(true);

  // joint dependent constraints
  for (unsigned int n = 0; n < nb_joints; ++n) {
    // joint limits
    this->constraint_matrix_.coeffRef(n, n) = 1.0;
    // joint velocity limits
    this->constraint_matrix_.coeffRef(n + nb_joints, n) = 1.0;
    this->constraint_matrix_.coeffRef(n + nb_joints, nb_joints) = velocity_limit(n);
    this->upper_bound_constraints_(n + nb_joints) = std::numeric_limits<double>::infinity();
    this->constraint_matrix_.coeffRef(n + 2 * nb_joints, n) = 1.0;
    this->constraint_matrix_.coeffRef(n + 2 * nb_joints, nb_joints) = -velocity_limit(n);
    this->lower_bound_constraints_(n + 2 * nb_joints) = -std::numeric_limits<double>::infinity();
  }

  // time constraint
  this->constraint_matrix_.coeffRef(3 * nb_joints, nb_joints) = 1.0;
  this->upper_bound_constraints_(3 * nb_joints) = std::numeric_limits<double>::infinity();
  // cartesian velocity constraints
  this->upper_bound_constraints_(3 * nb_joints + 1) = std::numeric_limits<double>::infinity();
  this->upper_bound_constraints_(3 * nb_joints + 2) = std::numeric_limits<double>::infinity();

  // set the initial data of the QP solver_
  this->solver_.data()->setNumberOfVariables(static_cast<int>(nb_joints) + 1);
  this->solver_.data()->setNumberOfConstraints(this->lower_bound_constraints_.size());
  if (!this->solver_.data()->setHessianMatrix(this->hessian_)) { return false; }
  if (!this->solver_.data()->setGradient(this->gradient_)) { return false; }
  if (!this->solver_.data()->setLinearConstraintsMatrix(this->constraint_matrix_)) { return false; }
  if (!this->solver_.data()->setLowerBound(this->lower_bound_constraints_)) { return false; }
  if (!this->solver_.data()->setUpperBound(this->upper_bound_constraints_)) { return false; }
  // instantiate the solver_
  return this->solver_.initSolver();
}

>>>>>>> eaedccc6
std::vector<unsigned int> Model::get_frame_ids(const std::vector<std::string>& frames) {
  std::vector<unsigned int> frame_ids;
  frame_ids.reserve(frames.size());

  for (auto& frame : frames) {
    if (frame.empty()) {
      // get last frame if none specified
      frame_ids.push_back(this->robot_model_.frames.size() - 1);
    } else {
      // throw error if specified frame does not exist
      if (!this->robot_model_.existFrame(frame)) {
        throw exceptions::FrameNotFoundException(frame);
      }
      frame_ids.push_back(this->robot_model_.getFrameId(frame));
    }
  }
  return frame_ids;
}

unsigned int Model::get_frame_id(const std::string& frame) {
  return get_frame_ids(std::vector<std::string>{frame}).back();
}

state_representation::Jacobian Model::compute_jacobian(const state_representation::JointPositions& joint_positions,
                                                       unsigned int frame_id) {
  if (joint_positions.get_size() != this->get_number_of_joints()) {
    throw exceptions::InvalidJointStateSizeException(joint_positions.get_size(), this->get_number_of_joints());
  }
  // compute the Jacobian from the joint state
  pinocchio::Data::Matrix6x J(6, this->get_number_of_joints());
  J.setZero();
  pinocchio::computeFrameJacobian(this->robot_model_,
                                  this->robot_data_,
                                  joint_positions.data(),
                                  frame_id,
                                  pinocchio::LOCAL_WORLD_ALIGNED,
                                  J);
  // the model does not have any reference frame
  return state_representation::Jacobian(this->get_robot_name(),
                                        this->get_joint_frames(),
                                        this->robot_model_.frames[frame_id].name,
                                        J,
                                        this->get_base_frame());
}

state_representation::Jacobian Model::compute_jacobian(const state_representation::JointPositions& joint_positions,
                                                       const std::string& frame) {
  auto frame_id = get_frame_id(frame);
  return this->compute_jacobian(joint_positions, frame_id);
}

Eigen::MatrixXd Model::compute_jacobian_time_derivative(const state_representation::JointPositions& joint_positions,
                                                        const state_representation::JointVelocities& joint_velocities,
                                                        unsigned int frame_id) {
  if (joint_positions.get_size() != this->get_number_of_joints()) {
    throw exceptions::InvalidJointStateSizeException(joint_positions.get_size(), this->get_number_of_joints());
  }
  if (joint_velocities.get_size() != this->get_number_of_joints()) {
    throw exceptions::InvalidJointStateSizeException(joint_velocities.get_size(), this->get_number_of_joints());
  }
  // compute the Jacobian from the joint state
  pinocchio::Data::Matrix6x dJ = Eigen::MatrixXd::Zero(6, this->get_number_of_joints());
  pinocchio::computeJointJacobiansTimeVariation(this->robot_model_,
                                                this->robot_data_,
                                                joint_positions.data(),
                                                joint_velocities.data());
  pinocchio::getFrameJacobianTimeVariation(this->robot_model_,
                                           this->robot_data_,
                                           frame_id,
                                           pinocchio::LOCAL_WORLD_ALIGNED,
                                           dJ);
  // the model does not have any reference frame
  return dJ;
}

Eigen::MatrixXd Model::compute_jacobian_time_derivative(const state_representation::JointPositions& joint_positions,
                                                        const state_representation::JointVelocities& joint_velocities,
                                                        const std::string& frame) {
  auto frame_id = get_frame_id(frame);
  return this->compute_jacobian_time_derivative(joint_positions, joint_velocities, frame_id);
}

Eigen::MatrixXd Model::compute_inertia_matrix(const state_representation::JointPositions& joint_positions) {
  // compute only the upper part of the triangular inertia matrix stored in robot_data_.M
  pinocchio::crba(this->robot_model_, this->robot_data_, joint_positions.data());
  // copy the symmetric lower part
  this->robot_data_.M.triangularView<Eigen::StrictlyLower>() =
      this->robot_data_.M.transpose().triangularView<Eigen::StrictlyLower>();
  return this->robot_data_.M;
}

state_representation::JointTorques Model::compute_inertia_torques(const state_representation::JointState& joint_state) {
  Eigen::MatrixXd inertia = this->compute_inertia_matrix(joint_state);
  return state_representation::JointTorques(joint_state.get_name(),
                                            joint_state.get_names(),
                                            inertia * joint_state.get_accelerations());
}

Eigen::MatrixXd Model::compute_coriolis_matrix(const state_representation::JointState& joint_state) {
  return pinocchio::computeCoriolisMatrix(this->robot_model_,
                                          this->robot_data_,
                                          joint_state.get_positions(),
                                          joint_state.get_velocities());
}

state_representation::JointTorques
Model::compute_coriolis_torques(const state_representation::JointState& joint_state) {
  Eigen::MatrixXd coriolis_matrix = this->compute_coriolis_matrix(joint_state);
  return state_representation::JointTorques(joint_state.get_name(),
                                            joint_state.get_names(),
                                            coriolis_matrix * joint_state.get_velocities());
}

state_representation::JointTorques
Model::compute_gravity_torques(const state_representation::JointPositions& joint_positions) {
  Eigen::VectorXd gravity_torque =
      pinocchio::computeGeneralizedGravity(this->robot_model_, this->robot_data_, joint_positions.data());
  return state_representation::JointTorques(joint_positions.get_name(), joint_positions.get_names(), gravity_torque);
}

state_representation::CartesianPose Model::forward_kinematics(const state_representation::JointPositions& joint_positions,
                                                              unsigned int frame_id) {
  return this->forward_kinematics(joint_positions, std::vector<unsigned int>{frame_id}).front();
}

std::vector<state_representation::CartesianPose> Model::forward_kinematics(const state_representation::JointPositions& joint_positions,
                                                                           const std::vector<unsigned int>& frame_ids) {
  if (joint_positions.get_size() != this->get_number_of_joints()) {
    throw exceptions::InvalidJointStateSizeException(joint_positions.get_size(), this->get_number_of_joints());
  }
  std::vector<state_representation::CartesianPose> pose_vector;
  pinocchio::forwardKinematics(this->robot_model_, this->robot_data_, joint_positions.data());
  for (unsigned int id : frame_ids) {
    if (id >= static_cast<unsigned int>(this->robot_model_.nframes)) {
      throw exceptions::FrameNotFoundException(std::to_string(id));
    }
    pinocchio::updateFramePlacement(this->robot_model_, this->robot_data_, id);
    pinocchio::SE3 pose = this->robot_data_.oMf[id];
    Eigen::Vector3d translation = pose.translation();
    Eigen::Quaterniond quaternion;
    pinocchio::quaternion::assignQuaternion(quaternion, pose.rotation());
    state_representation::CartesianPose frame_pose(this->robot_model_.frames[id].name,
                                                   translation,
                                                   quaternion,
                                                   this->get_base_frame());
    pose_vector.push_back(frame_pose);
  }
  return pose_vector;
}

state_representation::CartesianPose Model::forward_kinematics(const state_representation::JointPositions& joint_positions,
                                                              const std::string& frame) {
  std::string actual_frame = frame.empty() ? this->robot_model_.frames.back().name : frame;
  return this->forward_kinematics(joint_positions, std::vector<std::string>{actual_frame}).front();
}

std::vector<state_representation::CartesianPose> Model::forward_kinematics(const state_representation::JointPositions& joint_positions,
                                                                           const std::vector<std::string>& frames) {
  auto frame_ids = get_frame_ids(frames);
  return this->forward_kinematics(joint_positions, frame_ids);
}

Eigen::MatrixXd Model::cwln_weighted_matrix(const state_representation::JointPositions& joint_positions,
                                            const double margin) {
  Eigen::MatrixXd W_b = Eigen::MatrixXd::Identity(this->robot_model_.nq, this->robot_model_.nq);
  for (int n = 0; n < this->robot_model_.nq; ++n) {
    double d = 1;
    W_b(n, n) = 1;
    if (joint_positions.data()[n] < this->robot_model_.lowerPositionLimit[n] + margin) {
      if (joint_positions.data()[n] < this->robot_model_.lowerPositionLimit[n]) {
        W_b(n, n) = 0;
      } else {
        d = (this->robot_model_.lowerPositionLimit[n] + margin - joint_positions.data()[n]) / margin;
        W_b(n, n) = -2 * d * d * d + 3 * d * d;
      }
    } else if (this->robot_model_.upperPositionLimit[n] - margin < joint_positions.data()[n]) {
      if (this->robot_model_.upperPositionLimit[n] < joint_positions.data()[n]) {
        W_b(n, n) = 0;
      } else {
        d = (joint_positions.data()[n] - (this->robot_model_.upperPositionLimit[n] - margin)) / margin;
        W_b(n, n) = -2 * d * d * d + 3 * d * d;
      }
    }
  }
  return W_b;
}

Eigen::VectorXd Model::cwln_repulsive_potential_field(const state_representation::JointPositions& joint_positions,
                                                      double margin) {
  Eigen::VectorXd Psi(this->robot_model_.nq);
  Eigen::VectorXd q = joint_positions.data();
  for (int i = 0; i < this->robot_model_.nq; ++i) {
    Psi[i] = 0;
    if (q[i] < this->robot_model_.lowerPositionLimit[i] + margin) {
      Psi[i] = this->robot_model_.upperPositionLimit[i] - margin
          - std::max(q[i], this->robot_model_.lowerPositionLimit[i]);
    } else if (this->robot_model_.upperPositionLimit[i] - margin < q[i]) {
      Psi[i] = this->robot_model_.lowerPositionLimit[i] + margin
          - std::min(q[i], this->robot_model_.upperPositionLimit[i]);
    }
  }
  return Psi;
}

state_representation::JointPositions
Model::inverse_kinematics(const state_representation::CartesianPose& cartesian_pose,
                          const state_representation::JointPositions& joint_positions,
                          const InverseKinematicsParameters& parameters,
                          const std::string& frame) {
  std::string actual_frame = frame.empty() ? this->robot_model_.frames.back().name : frame;
  if (!this->robot_model_.existFrame(actual_frame)) {
    throw exceptions::FrameNotFoundException(actual_frame);
  }
  // 1 second for the Newton-Raphson method
  const std::chrono::nanoseconds dt(static_cast<int>(1e9));
  // initialization of the loop variables
  state_representation::JointPositions q(joint_positions);
  state_representation::JointVelocities dq(this->get_robot_name(), joint_positions.get_names());
  state_representation::Jacobian J(this->get_robot_name(),
                                   this->get_joint_frames(),
                                   actual_frame,
                                   this->get_base_frame());
  Eigen::MatrixXd J_b = Eigen::MatrixXd::Zero(6, this->get_number_of_joints());
  Eigen::MatrixXd JJt(6, 6);
  Eigen::MatrixXd W_b = Eigen::MatrixXd::Identity(this->get_number_of_joints(), this->get_number_of_joints());
  Eigen::MatrixXd W_c = Eigen::MatrixXd::Identity(this->get_number_of_joints(), this->get_number_of_joints());
  Eigen::VectorXd psi(this->get_number_of_joints());
  Eigen::VectorXd err(6);
  for (unsigned int i = 0; i < parameters.max_number_of_iterations; ++i) {
    err = ((cartesian_pose - this->forward_kinematics(q, actual_frame)) / dt).data();
    // break in case of convergence
    if (err.cwiseAbs().maxCoeff() < parameters.tolerance) {
      return q;
    }
    J = this->compute_jacobian(q, actual_frame);
    W_b = this->cwln_weighted_matrix(q, parameters.margin);
    W_c = Eigen::MatrixXd::Identity(this->get_number_of_joints(), this->get_number_of_joints()) - W_b;
    psi = parameters.gamma * this->cwln_repulsive_potential_field(q, parameters.margin);
    J_b = J * W_b;
    JJt.noalias() = J_b * J_b.transpose();
    JJt.diagonal().array() += parameters.damp;
    dq.set_velocities(W_c * psi + parameters.alpha * W_b * (J_b.transpose() * JJt.ldlt().solve(err - J * W_c * psi)));
    q += dq * dt;
    q = this->clamp_in_range(q);
  }
  throw (exceptions::InverseKinematicsNotConvergingException(parameters.max_number_of_iterations,
                                                             err.array().abs().maxCoeff()));
}

state_representation::JointPositions
Model::inverse_kinematics(const state_representation::CartesianPose& cartesian_pose,
                          const InverseKinematicsParameters& parameters,
                          const std::string& frame) {
  Eigen::VectorXd q(pinocchio::neutral(this->robot_model_));
  state_representation::JointPositions positions(this->get_robot_name(), this->get_joint_frames(), q);
  return this->inverse_kinematics(cartesian_pose, positions, parameters, frame);
}

std::vector<state_representation::CartesianTwist>
Model::forward_velocity(const state_representation::JointState& joint_state,
                        const std::vector<std::string>& frames) {
  std::vector<state_representation::CartesianTwist> cartesian_twists(frames.size());
  for (std::size_t i = 0; i < frames.size(); ++i) {
    cartesian_twists.at(i) = this->compute_jacobian(joint_state, frames.at(i))
        * static_cast<state_representation::JointVelocities>(joint_state);
  }
  return cartesian_twists;
}

state_representation::CartesianTwist Model::forward_velocity(const state_representation::JointState& joint_state,
                                                             const std::string& frame) {
  return this->forward_velocity(joint_state, std::vector<std::string>{frame}).front();
}

void Model::check_inverse_velocity_arguments(const std::vector<state_representation::CartesianTwist>& cartesian_twists,
                                             const state_representation::JointPositions& joint_positions,
                                             const std::vector<std::string>& frames) {
  if (cartesian_twists.size() != frames.size()) {
    throw std::invalid_argument("The number of provided twists and frames does not match");
  }
  if (joint_positions.get_size() != this->get_number_of_joints()) {
    throw exceptions::InvalidJointStateSizeException(joint_positions.get_size(), this->get_number_of_joints());
  }
  for (auto& frame : frames) {
    if (!this->robot_model_.existFrame(frame)) {
      throw exceptions::FrameNotFoundException(frame);
    }
  }
}

state_representation::JointVelocities
Model::inverse_velocity(const std::vector<state_representation::CartesianTwist>& cartesian_twists,
                        const state_representation::JointPositions& joint_positions,
                        const std::vector<std::string>& frames,
                        const double dls_lambda) {
  // sanity check
  this->check_inverse_velocity_arguments(cartesian_twists, joint_positions, frames);

  const unsigned int nb_joints = this->get_number_of_joints();
  // the velocity vector contains position of the intermediate frame and full pose of the end-effector
  Eigen::VectorXd dX(3 * cartesian_twists.size() + 3);
  Eigen::MatrixXd jacobian(3 * cartesian_twists.size() + 3, nb_joints);
  for (unsigned int i = 0; i < cartesian_twists.size() - 1; ++i) {
    // extract only the linear velocity for intermediate points
    dX.segment<3>(3 * i) = cartesian_twists[i].get_linear_velocity();
    jacobian.block(3 * i, 0, 3 * i + 3, nb_joints) =
        this->compute_jacobian(joint_positions, frames.at(i)).data().block(0, 0, 3, nb_joints);
  }
  // full twist for the last provided frame
  dX.tail(6) = cartesian_twists.back().data();
  jacobian.bottomRows(6) = this->compute_jacobian(joint_positions, frames.back()).data();

  if (dls_lambda == 0.0) {
    return state_representation::JointVelocities(joint_positions.get_name(),
                                                 joint_positions.get_names(),
                                                 jacobian.colPivHouseholderQr().solve(dX));
  }

  // add damped least square term
  if (jacobian.rows() > jacobian.cols()) {
    Eigen::MatrixXd j_prime = jacobian.transpose() * jacobian + 
                dls_lambda * dls_lambda * Eigen::MatrixXd::Identity(jacobian.cols(), jacobian.cols());
    return state_representation::JointVelocities(joint_positions.get_name(),
                                                 joint_positions.get_names(),
                                                 j_prime.colPivHouseholderQr().solve(jacobian.transpose() * dX));
  } else {
    Eigen::MatrixXd j_prime = jacobian * jacobian.transpose() + 
                dls_lambda * dls_lambda * Eigen::MatrixXd::Identity(jacobian.rows(), jacobian.rows());
    return state_representation::JointVelocities(joint_positions.get_name(),
                                                 joint_positions.get_names(),
                                                 jacobian.transpose() * j_prime.colPivHouseholderQr().solve(dX));
  }
}

state_representation::JointVelocities Model::inverse_velocity(const state_representation::CartesianTwist& cartesian_twist,
                                                              const state_representation::JointPositions& joint_positions,
                                                              const std::string& frame,
                                                              const double dls_lambda) {
  std::string actual_frame = frame.empty() ? this->robot_model_.frames.back().name : frame;
  return this->inverse_velocity(std::vector<state_representation::CartesianTwist>({cartesian_twist}),
                                joint_positions,
                                std::vector<std::string>({actual_frame}),
                                dls_lambda);
}

state_representation::JointVelocities
Model::inverse_velocity(const std::vector<state_representation::CartesianTwist>& cartesian_twists,
                        const state_representation::JointPositions& joint_positions,
                        const QPInverseVelocityParameters& parameters,
                        const std::vector<std::string>& frames) {
  using namespace state_representation;
  using namespace std::chrono;
  // sanity check
  this->check_inverse_velocity_arguments(cartesian_twists, joint_positions, frames);

  const unsigned int nb_joints = this->get_number_of_joints();
  // the velocity vector contains position of the intermediate frame and full pose of the end-effector
  Eigen::VectorXd delta_r(3 * cartesian_twists.size() + 3);
  Eigen::MatrixXd jacobian(3 * cartesian_twists.size() + 3, nb_joints);
  for (unsigned int i = 0; i < cartesian_twists.size() - 1; ++i) {
    // first convert the twist to a displacement
    CartesianPose displacement = cartesian_twists[i];
    // extract only the position for intermediate points
    delta_r.segment<3>(3 * i) = displacement.get_position();
    jacobian.block(3 * i, 0, 3 * i + 3, nb_joints) =
        this->compute_jacobian(joint_positions, frames.at(i)).data().block(0, 0, 3, nb_joints);
  }
  // extract pose for the last provided frame
  CartesianPose full_displacement = cartesian_twists.back();
  delta_r.segment<3>(3 * (cartesian_twists.size() - 1)) = full_displacement.get_position();
  delta_r.tail(3) = full_displacement.get_orientation().vec();
  jacobian.bottomRows(6) = this->compute_jacobian(joint_positions, frames.back()).data();
  // compute the Jacobian
  Eigen::MatrixXd hessian_matrix = jacobian.transpose() * jacobian;
  // set the hessian sparse matrix
  std::vector<Eigen::Triplet<double>> coefficients;
  for (unsigned int i = 0; i < nb_joints; ++i) {
    for (unsigned int j = 0; j < nb_joints; ++j) {
      coefficients.emplace_back(Eigen::Triplet<double>(i, j, hessian_matrix(i, j)));
    }
  }
  coefficients.emplace_back(Eigen::Triplet<double>(nb_joints, nb_joints, parameters.alpha));
  
  // set the matrices
  this->qp_solver_->set_matrices(coefficients, parameters, joint_positions, full_displacement, delta_r, jacobian);

  // solve the QP problem
  Eigen::VectorXd solution = this->qp_solver_->solve();

  // extract the solution
  JointPositions joint_displacement(joint_positions.get_name(),
                                    joint_positions.get_names(),
                                    solution.head(nb_joints));
  double dt = solution.tail(1)(0);
  return JointPositions(joint_displacement) / dt;
}

state_representation::JointVelocities Model::inverse_velocity(const state_representation::CartesianTwist& cartesian_twist,
                                                              const state_representation::JointPositions& joint_positions,
                                                              const QPInverseVelocityParameters& parameters,
                                                              const std::string& frame) {
  std::string actual_frame = frame.empty() ? this->robot_model_.frames.back().name : frame;
  return this->inverse_velocity(std::vector<state_representation::CartesianTwist>({cartesian_twist}),
                                joint_positions,
                                parameters,
                                std::vector<std::string>({actual_frame}));
}

bool Model::in_range(const Eigen::VectorXd& vector,
                     const Eigen::VectorXd& lower_limits,
                     const Eigen::VectorXd& upper_limits) {
  return ((vector.array() >= lower_limits.array()).all() && (vector.array() <= upper_limits.array()).all());
}

bool Model::in_range(const state_representation::JointPositions& joint_positions) const {
  return this->in_range(joint_positions.get_positions(),
                        this->robot_model_.lowerPositionLimit,
                        this->robot_model_.upperPositionLimit);
}

bool Model::in_range(const state_representation::JointVelocities& joint_velocities) const {
  return this->in_range(joint_velocities.get_velocities(),
                        -this->robot_model_.velocityLimit,
                        this->robot_model_.velocityLimit);
}

bool Model::in_range(const state_representation::JointTorques& joint_torques) const {
  return this->in_range(joint_torques.get_torques(), -this->robot_model_.effortLimit, this->robot_model_.effortLimit);
}

bool Model::in_range(const state_representation::JointState& joint_state) const {
  return (this->in_range(static_cast<state_representation::JointPositions>(joint_state))
      && this->in_range(static_cast<state_representation::JointVelocities>(joint_state))
      && this->in_range(static_cast<state_representation::JointTorques>(joint_state)));
}

Eigen::VectorXd Model::clamp_in_range(const Eigen::VectorXd& vector,
                                      const Eigen::VectorXd& lower_limits,
                                      const Eigen::VectorXd& upper_limits) {
  return lower_limits.cwiseMax(upper_limits.cwiseMin(vector));
}

state_representation::JointState Model::clamp_in_range(const state_representation::JointState& joint_state) const {
  state_representation::JointState joint_state_clamped(joint_state);
  joint_state_clamped.set_positions(this->clamp_in_range(joint_state.get_positions(),
                                                         this->robot_model_.lowerPositionLimit,
                                                         this->robot_model_.upperPositionLimit));
  joint_state_clamped.set_velocities(this->clamp_in_range(joint_state.get_velocities(),
                                                          -this->robot_model_.velocityLimit,
                                                          this->robot_model_.velocityLimit));
  joint_state_clamped.set_torques(this->clamp_in_range(joint_state.get_torques(),
                                                       -this->robot_model_.effortLimit,
                                                       this->robot_model_.effortLimit));
  return joint_state_clamped;
}
}// namespace robot_model<|MERGE_RESOLUTION|>--- conflicted
+++ resolved
@@ -180,8 +180,6 @@
   return false;
 }
 
-<<<<<<< HEAD
-=======
 Eigen::MatrixXd Model::compute_minimum_collision_distances(const state_representation::JointPositions& joint_positions) {
   if (!this->is_geometry_model_initialized()) {
     throw robot_model::exceptions::CollisionGeometryException(
@@ -209,66 +207,7 @@
 
   return distances;
 }
-
-bool Model::init_qp_solver() {
-  // clear the solver
-  this->solver_.data()->clearHessianMatrix();
-  this->solver_.data()->clearLinearConstraintsMatrix();
-  this->solver_.clearSolver();
-
-  unsigned int nb_joints = this->get_number_of_joints();
-  // initialize the matrices
-  this->hessian_ = Eigen::SparseMatrix<double>(nb_joints + 1, nb_joints + 1);
-  this->gradient_ = Eigen::VectorXd::Zero(nb_joints + 1);
-  this->constraint_matrix_ = Eigen::SparseMatrix<double>(3 * nb_joints + 1 + 2, nb_joints + 1);
-  this->lower_bound_constraints_ = Eigen::VectorXd::Zero(3 * nb_joints + 1 + 2);
-  this->upper_bound_constraints_ = Eigen::VectorXd::Zero(3 * nb_joints + 1 + 2);
-
-  // reserve the size of the matrices
-  this->hessian_.reserve(nb_joints * nb_joints + 1);
-  this->constraint_matrix_.reserve(5 * nb_joints + 2 * (nb_joints * nb_joints + nb_joints) + 4 * nb_joints + 3);
-
-  Eigen::VectorXd lower_position_limit = this->robot_model_.lowerPositionLimit;
-  Eigen::VectorXd upper_position_limit = this->robot_model_.upperPositionLimit;
-  Eigen::VectorXd velocity_limit = this->robot_model_.velocityLimit;
-
-  // configure the QP problem
-  this->solver_.settings()->setVerbosity(false);
-  this->solver_.settings()->setWarmStart(true);
-
-  // joint dependent constraints
-  for (unsigned int n = 0; n < nb_joints; ++n) {
-    // joint limits
-    this->constraint_matrix_.coeffRef(n, n) = 1.0;
-    // joint velocity limits
-    this->constraint_matrix_.coeffRef(n + nb_joints, n) = 1.0;
-    this->constraint_matrix_.coeffRef(n + nb_joints, nb_joints) = velocity_limit(n);
-    this->upper_bound_constraints_(n + nb_joints) = std::numeric_limits<double>::infinity();
-    this->constraint_matrix_.coeffRef(n + 2 * nb_joints, n) = 1.0;
-    this->constraint_matrix_.coeffRef(n + 2 * nb_joints, nb_joints) = -velocity_limit(n);
-    this->lower_bound_constraints_(n + 2 * nb_joints) = -std::numeric_limits<double>::infinity();
-  }
-
-  // time constraint
-  this->constraint_matrix_.coeffRef(3 * nb_joints, nb_joints) = 1.0;
-  this->upper_bound_constraints_(3 * nb_joints) = std::numeric_limits<double>::infinity();
-  // cartesian velocity constraints
-  this->upper_bound_constraints_(3 * nb_joints + 1) = std::numeric_limits<double>::infinity();
-  this->upper_bound_constraints_(3 * nb_joints + 2) = std::numeric_limits<double>::infinity();
-
-  // set the initial data of the QP solver_
-  this->solver_.data()->setNumberOfVariables(static_cast<int>(nb_joints) + 1);
-  this->solver_.data()->setNumberOfConstraints(this->lower_bound_constraints_.size());
-  if (!this->solver_.data()->setHessianMatrix(this->hessian_)) { return false; }
-  if (!this->solver_.data()->setGradient(this->gradient_)) { return false; }
-  if (!this->solver_.data()->setLinearConstraintsMatrix(this->constraint_matrix_)) { return false; }
-  if (!this->solver_.data()->setLowerBound(this->lower_bound_constraints_)) { return false; }
-  if (!this->solver_.data()->setUpperBound(this->upper_bound_constraints_)) { return false; }
-  // instantiate the solver_
-  return this->solver_.initSolver();
-}
-
->>>>>>> eaedccc6
+  
 std::vector<unsigned int> Model::get_frame_ids(const std::vector<std::string>& frames) {
   std::vector<unsigned int> frame_ids;
   frame_ids.reserve(frames.size());
