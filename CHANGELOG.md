--- conflicted
+++ resolved
@@ -22,11 +22,8 @@
 - feat: improve support for transformation matrices (#146)
 - fix: unstable python test (#221)
 - feat: improve devcontainer configuration (#230)
-<<<<<<< HEAD
+- chore: format code (#235)
 - ci: allow workflow dispatch for rc images (#234)
-=======
-- chore: format code (#235)
->>>>>>> c7aae98a
 
 ## 9.1.0
 
