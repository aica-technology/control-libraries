# CHANGELOG

Release Versions:
<<<<<<< HEAD

- [7.4.0](#740)
=======
>>>>>>> 8b3ae5bf
- [7.3.0](#730)
- [7.2.0](#720)
- [7.1.1](#711)
- [7.1.0](#710)
- [7.0.0](#700)
- [6.3.1](#631)
- [6.3.0](#630)
- [6.2.0](#620)

<<<<<<< HEAD
## 7.4.0

Version 7.4.0 brings Analog and Digital IO State types as a new feature to the `state_representation` module.

### Features

`AnalogIOState` and `DigitalIOState` classes have been added as new state types in `state_representation`.

### Full changelog

- feat: add IO states to state representation (py) (#173)
- feat: add IO states to state representation (proto) (#172)
- feat: add IO states to state representation (cpp) (#158)
- build: update dockerfiles (#153)
- build: copy python packages into /usr instead of ~ros2 to avoid permission issues (#155)
- feat: Add ParameterType conversion functions to go from enum to type label and the inverse (#154)

=======
>>>>>>> 8b3ae5bf
## 7.3.0

Version 7.3.0 contains new improvements and a fix to the control libraries.

### Features

Setting controller gain parameters is now even easier than before as vectors and arrays of size 1 are also allowed and
interpreted the same way as a double. Additionally, the robot model now has an improved inverse velocity calculation
that uses a damped least squared pseudoinverse if desired.

### Fix

An error in the scalar multiplication operator of a Cartesian state that generated an incorrect orientation has now been
fixed.

### Full changelog

- feat(robot model): Damped least squared pseudoinverse (#143)
- feat(controllers): improve parameter validation of impedance controller (#148)
- fix(state_representation): remove error in orientation scaling (#147)

## 7.2.0

Version 7.2.0 contains improvements for the Python bindings of control libraries.

### Features

To enable a good development experience with IDEs that cannot introspect pybind modules, so-called stubs are now
generated for each Python module and shipped alongside the actual modules.

### Fixes

Since version 7.1.0, some of the Python modules have not been built in the Docker image due to missing or wrong
dependencies. This has been fixed in #134.

### Full changelog:

- feat(build): add configuration files for VS Code devcontainer (#137, #138)
- feat(python): auto-generate stubs for python modules in Dockerfile (#135, #139)
- fix: build all python modules (#134)

## 7.1.1

Version 7.1.1 contains one commit to fix permissions of the home folder in the generated Docker images.

## 7.1.0

Version 7.1.0 contains behind-the-scenes structural improvements to the build system and the CI as well as a few
minor improvements and fixes to state_representation.

### Full changelog:

- Update push hooks in build-release.yaml (#127)
- feat(ci): add prebuilt control-libraries image akin to network-interfaces (#125)
- Add overloaded `make_shared_parameter` with no parameter (#123)
- Catch out of range exception in `ParameterMap::assert_parameter_valid` (#122)
- Construct zero matrices in compliant twist controller (#120)

## 7.0.0

Version 7.0.0 is a major update to the `state_representation` module to make `State` types more internally consistent
and safe to use.

### Breaking changes

**state_representation**

The `State` class has been reworked, with the following breaking changes to the API:

- `State::initialize` has been reworked as `State::reset`.
- `State::is_compatible` has been removed in favor of the new `State::is_incompatible`.
- `State::set_empty` and `State::set_filled` have been removed from the public API.

In addition, the `StateType` of a state can no longer be changed during or after construction, and is determined
uniquely by the class implementation.

The `CartesianState` class and derived classes have revised operators for addition, subtraction and product operators
to promote consistency and safety. Invalid operations are now explicitly prohibited to prevent undesirable implicit type
casting, and the return type of these operations now follows a standard pattern.

The `JointState` class and derived classes had similar changes.

The `Jacobian` class is safer to use; `Jacobian::transpose`, `Jacobian::inverse` and `Jacobian::pseudoinverse` now
return a matrix in the default case instead of a modified `Jacobian` object and have overloaded variants for direct
calculations with other types. This means a `Jacobian` instance always represents the normal, non-transposed or
non-inverted case. `Jacobian::set_reference_frame` now takes a string instead of a `CartesianPose`.

**General**

All header files now use the `.hpp` extension.

### Features and improvements

**state_representation**

The timestamp of a `State` object is now consistently reset by every non-const method, so that it always indicates the
time of last modification. The method `State::get_age()` can be used to get the time since last modification in seconds.

The emptiness of a state is handled more consistently, and accessing data on an empty state will now throw an exception.

Quaternion manipulation, conjugation and differentiation is handled in a more internally consistent way in regard to
the positive or negative vector representation. The random orientation of a `CartesianPose` now correctly samples a
uniform distribution of the orientation quaternion space instead of a unit 4-vector space.

Manipulation of `CartesianState` wrench is now more consistent and explicit, in particular for transform and inverse.

**controllers**

The controllers now have a `forward_force` parameters that can toggle whether the `CartesianWrench` or `JointTorque`
of a feedback state is passed through to the command as a feed-forward force or not.

**Python**

The Python bindings now include the exceptions for each module. For example:

- `from state_representation.exceptions import EmptyStateError`

The bindings have also been updated to include the breaking changes in `state_representation`.

**clproto**

The message protocol has been simplified and no longer encodes the timestamp or state type, since both of these
properties are set on construction. The data of an empty state is also ignored when it is encoded or decoded, allowing
for more efficient and consistent serialized messages.

### Documentation

The `state_representation` module
[documentation](https://github.com/aica-technology/control-libraries/tree/main/source/state_representation)
has been rewritten for more clarity and completeness. Additionally, the main repository README, demo folder and
contribution guidelines have been updated.

### Behind the scenes

The build system has been improved and uses pkg-config files to resolve dependencies during installation.

A contributor license agreement and signature workflow have been added to protect and encourage open source development.

### Full changelog:

- Fix angular stiffness calculation in impedance controller (#117)
- Update documentation for contribution and demos (#113)
- Implement frame name setter for Jacobian (#111)
- Update state representation documentation (#107, #110)
- Consistently reset timestamp if state data has been changed (#108)
- Update python bindings after Jacobian refactor (#105)
- Set reference frame of Jacobian with string instead of pose (#103)
- Refactor Jacobian methods and operators (#101)
- Remove rows* and cols* and improve constructors (#100)
- Revise clproto to remove StateType and timestamp from State message (#104)
- Raise exception in getters if state is empty (#97)
- Bind error objects of all library modules with Pybind (#98)
- Move inlined functions of geometry classes to source files (#95)
- Setting state to zero results in non-empty state (#93)
- Clean up geometry classes to define emptiness (#91)
- Fix wrench product and inverse (#53)
- Require CLA signatures with PR workflow (#89)
- Use hpp extension for header files consistently (#87)
- Clean up parameter container class and tests (#85)
- Use organization build and push workflow (#82)
- Bind state representation error objects with Pybind (#83)
- Fix encoding of empty parameters (#78)
- Automatic update of version and changelog upon PR creation (#81)
- Revert order of upcoming changes in CHANGELOG (#80)
- Refactor clproto tests (#75)
- Correct parameter map in impedance controller (#76)
- Rename State::initialize to State::reset (#73)
- Use pytest to run Python bindings tests (#70)
- Ignore data fields when copying an empty state (#71)
- Allow Parameter construction with empty name (#67)
- Add initialize method to Parameter class (#68)
- Bind operators of joint states (#65)
- Refactor operators in JointState for multiplication & division (#62), addition (#63) and subtraction (#64)
- Bind operators of Cartesian states (#60)
- Fix quaternion differentiation (#58)
- Refactor operators in CartesianState for addition (#23), subtraction (#33, #40), transformation (#28, #45),
  division (#41) and multiplication (#43)
- Add a Contributor License Agreement (#61)
- Uniformly sample orientation with UnitRandom (#56)
- Refactor get/set variable helpers in Cartesian and joint state (#39, #57)
- Bind inverse for each Cartesian class individually (#52)
- Simplify and consolidate ostream operators (#37)
- Add forward force parameter to Impedance controller (#36)
- Remove state type from clproto (#47)
- Set state type in copy constructors (#34)
- Fix inverse operation in CartesianState (#32)
- Move helpers to source file (#21)
- Remove StateType argument from State constructor (#16)
- Set the State::set_empty method protected (#14)
- No encoding and decoding of data fields in empty states (#9)
- Refactor State::is_compatible to is_incompatible (#6)
- Remove empty flag from State and SpatialState constructors (#7)
- Reorganize function declarations and implementations (#4, #8)
- Remove type from SpatialState constructor (#3)
- Get the age of a state and remove timestamp setter (#2)
- Transfer repository ownership to AICA (#1)
- Use pkg-config to check for dependencies (epfl-lasa#328)
- Add pkg-config files for clproto (epfl-lasa#327)
- Add pkg-config files for control libraries (epfl-lasa#326)

## 6.3.1

Version 6.3.1 is a patch release to fix the modified installation instructions for the Eigen library.

### Fixes

- Fix Eigen installation flags (epfl-lasa#323)

## 6.3.0

Version 6.3.0 contains behind-the-scenes structural improvements to Dockerfiles and GitHub workflows
and clarifies the license requirements of the library and its dependencies.

### Fixes and improvements

- Build and push both 20.04 and 22.04 images (epfl-lasa#314, epfl-lasa#315, epfl-lasa#316)
- Don't build pinocchio tests in development image (epfl-lasa#317)
- Simplify and consolidate Dockerfiles and scripts (epfl-lasa#319)
- Better license management (epfl-lasa#320)

## 6.2.0

Version 6.2.0 is the most recent release of control-libraries authored by AICA employees under EPFL employement
and granted to AICA under a non-exclusive license agreement. All subsequent contributions have been made solely by
AICA employees and are the property of AICA SA. For a full history of changes prior to version 6.2, refer to
the original project here:

- https://github.com/epfl-lasa/control-libraries/tree/v6.2.0<|MERGE_RESOLUTION|>--- conflicted
+++ resolved
@@ -1,11 +1,8 @@
 # CHANGELOG
 
-Release Versions:
-<<<<<<< HEAD
+Release Versions
 
 - [7.4.0](#740)
-=======
->>>>>>> 8b3ae5bf
 - [7.3.0](#730)
 - [7.2.0](#720)
 - [7.1.1](#711)
@@ -15,7 +12,6 @@
 - [6.3.0](#630)
 - [6.2.0](#620)
 
-<<<<<<< HEAD
 ## 7.4.0
 
 Version 7.4.0 brings Analog and Digital IO State types as a new feature to the `state_representation` module.
@@ -33,8 +29,6 @@
 - build: copy python packages into /usr instead of ~ros2 to avoid permission issues (#155)
 - feat: Add ParameterType conversion functions to go from enum to type label and the inverse (#154)
 
-=======
->>>>>>> 8b3ae5bf
 ## 7.3.0
 
 Version 7.3.0 contains new improvements and a fix to the control libraries.
