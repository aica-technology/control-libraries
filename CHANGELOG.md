--- conflicted
+++ resolved
@@ -13,11 +13,8 @@
 
 ## Upcoming changes (in development)
 
-<<<<<<< HEAD
 - feat: integrating collision detection feature into robot model (#163)
-=======
 - build: add missing licenses (#170)
->>>>>>> 1cf4a017
 - feat(build): handle installation and linking of dependencies for pinocchio collision support (#161)
 - build: update dockerfiles (#153)
 - build: copy python packages into /usr instead of ~ros2 to avoid permission issues (#155)
