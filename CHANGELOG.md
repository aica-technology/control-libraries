--- conflicted
+++ resolved
@@ -13,11 +13,8 @@
 
 ## Upcoming changes (in development)
 
-<<<<<<< HEAD
 - feat: integrate collision detection feature into robot model (#163)
-=======
 - feat: add IO states to state representation (proto) (#172)
->>>>>>> 7855e68e
 - feat: add IO states to state representation (cpp) (#158)
 - build: add missing licenses (#170)
 - feat(build): handle installation and linking of dependencies for pinocchio collision support (#161)
