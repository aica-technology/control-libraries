# CHANGELOG

Release Versions

- [9.1.0](#910)
- [9.0.1](#901)
- [9.0.0](#900)
- [8.1.0](#810)
- [8.0.0](#800)
- [7.4.0](#740)
- [7.3.0](#730)
- [7.2.0](#720)
- [7.1.1](#711)
- [7.1.0](#710)
- [7.0.0](#700)
- [6.3.1](#631)
- [6.3.0](#630)
- [6.2.0](#620)

## Upcoming changes

- feat: improve support for transformation matrices (#146)
<<<<<<< HEAD
- feat: split trajectory classes and implement Cartesian/JointState specializations (#216)
=======
- fix: unstable python test (#221)
>>>>>>> f72569ef

## 9.1.0

Version 9.1.0 adds `integrate` and `differentiate` methods to relevant Cartesian and joint states to allow integration
and differentiation with double types as well as `chrono` types. Additionally, this version improves the performance of
the Inverse Kinematics algorithm in the `robot_model` library.

### Full changelog

- feat: add integrate and differentiate methods to Cartesian and joint types (#193)
- fix(robot-model): improve ik performance (#205)

## 9.0.1

Version 9.0.1 is a patch version update that exposes Cartesian and Joint state utility functions from the 
corresponding `state_representation` classes.

### Features

It is now possible to convert `CartesianStateVariable` and `JointStateVariable`s from and to `std::string`.

### Full changelog

- feat(state-representation): add utilities for CartesianStateVariable (#195, #201)
- feat(state-representation): add utilities for JointStateVariable (#197, #201)
- feat(robot-model): add clamp_in_range function for individual JointStateVariable (#194)
  
## 9.0.0

Version 9.0.0 is a new major version of control libraries that is built on Ubuntu 24.04 with Python 3.12. It does not
contain any new features or fixes compared to version 8.1.0.

## 8.1.0

Version 8.1.0 adds a new module called `communication_interfaces` to the control libraries. This is a library for
simple socket communication and was previously developed in a different place. It currently implements sockets for UPD,
TCP, and ZMQ communication.

### Full changelog

- feat: migrate communication interfaces (#190)

## 8.0.0

Version 8.0.0 is a major update that adds new state types and collision detection features to control-libraries.

### Breaking changes

**robot_model**

As part of the collision detection features in `robot_model::Model`, the dependencies of the `robot_model` module have
changed which constitutes a breaking change that requires users of the module to rebuild their code.

**General**

As of version 8.0.0, the `develop` branch will be deleted and the Linear Git-Flow workflow will be abandoned in favor of
easier release cycles (see [CONTRIBUING](./CONTRIBUTING.md)). Additionally, the `development-dependencies` and
`proto-dependencies` images will no longer be supported or maintained.

### Features

The `robot_model` module now supports collision detection features from pinocchio, allowing to retrieve minimum
distances between links.

### General

The behind-the-scenes structural improvements to the build system and the CI that have existed in parallel since version
7.1.0 have now replaced the legacy build system with multiple shell scripts and Dockerfiles. All information regarding
building and using control-libraries should still be available in the READMEs.

### Full changelog

- feat: add metadata to docker image (#188)
- chore: touch up workflows and documentation (#181)
- feat: update demos directory (#179)
- fix: update copy constructor to avoid warnings (#180)
- build: remove deprecated Dockerfiles and scripts and update installation instructions (#176)
- refactor: optimize copy and swap constructor for robot model (#174)
- fix: refactor cmake project to deal with robot model dependencies (#178)
- feat: integrate minimum distance calculation feature into robot model(#167)
- ci: update workflows (#175)
- feat: integrate collision detection feature into robot model (#163)
- ci: use caching from docker to run tests in CI (#169)
- build: add missing licenses (#170)
- feat(build): handle installation and linking of dependencies for pinocchio collision support (#161)

## 7.4.0

Version 7.4.0 brings Analog and Digital IO State types as a new feature to the `state_representation` module.

### Features

`AnalogIOState` and `DigitalIOState` classes have been added as new state types in `state_representation`.

### Full changelog

- feat: add IO states to state representation (py) (#173)
- feat: add IO states to state representation (proto) (#172)
- feat: add IO states to state representation (cpp) (#158)
- build: update dockerfiles (#153)
- build: copy python packages into /usr instead of ~ros2 to avoid permission issues (#155)
- feat: Add ParameterType conversion functions to go from enum to type label and the inverse (#154)

## 7.3.0

Version 7.3.0 contains new improvements and a fix to the control libraries.

### Features

Setting controller gain parameters is now even easier than before as vectors and arrays of size 1 are also allowed and
interpreted the same way as a double. Additionally, the robot model now has an improved inverse velocity calculation
that uses a damped least squared pseudoinverse if desired.

### Fix

An error in the scalar multiplication operator of a Cartesian state that generated an incorrect orientation has now been
fixed.

### Full changelog

- feat(robot model): Damped least squared pseudoinverse (#143)
- feat(controllers): improve parameter validation of impedance controller (#148)
- fix(state_representation): remove error in orientation scaling (#147)

## 7.2.0

Version 7.2.0 contains improvements for the Python bindings of control libraries.

### Features

To enable a good development experience with IDEs that cannot introspect pybind modules, so-called stubs are now
generated for each Python module and shipped alongside the actual modules.

### Fixes

Since version 7.1.0, some of the Python modules have not been built in the Docker image due to missing or wrong
dependencies. This has been fixed in #134.

### Full changelog:

- feat(build): add configuration files for VS Code devcontainer (#137, #138)
- feat(python): auto-generate stubs for python modules in Dockerfile (#135, #139)
- fix: build all python modules (#134)

## 7.1.1

Version 7.1.1 contains one commit to fix permissions of the home folder in the generated Docker images.

## 7.1.0

Version 7.1.0 contains behind-the-scenes structural improvements to the build system and the CI as well as a few
minor improvements and fixes to state_representation.

### Full changelog:

- Update push hooks in build-release.yaml (#127)
- feat(ci): add prebuilt control-libraries image akin to network-interfaces (#125)
- Add overloaded `make_shared_parameter` with no parameter (#123)
- Catch out of range exception in `ParameterMap::assert_parameter_valid` (#122)
- Construct zero matrices in compliant twist controller (#120)

## 7.0.0

Version 7.0.0 is a major update to the `state_representation` module to make `State` types more internally consistent
and safe to use.

### Breaking changes

**state_representation**

The `State` class has been reworked, with the following breaking changes to the API:

- `State::initialize` has been reworked as `State::reset`.
- `State::is_compatible` has been removed in favor of the new `State::is_incompatible`.
- `State::set_empty` and `State::set_filled` have been removed from the public API.

In addition, the `StateType` of a state can no longer be changed during or after construction, and is determined
uniquely by the class implementation.

The `CartesianState` class and derived classes have revised operators for addition, subtraction and product operators
to promote consistency and safety. Invalid operations are now explicitly prohibited to prevent undesirable implicit type
casting, and the return type of these operations now follows a standard pattern.

The `JointState` class and derived classes had similar changes.

The `Jacobian` class is safer to use; `Jacobian::transpose`, `Jacobian::inverse` and `Jacobian::pseudoinverse` now
return a matrix in the default case instead of a modified `Jacobian` object and have overloaded variants for direct
calculations with other types. This means a `Jacobian` instance always represents the normal, non-transposed or
non-inverted case. `Jacobian::set_reference_frame` now takes a string instead of a `CartesianPose`.

**General**

All header files now use the `.hpp` extension.

### Features and improvements

**state_representation**

The timestamp of a `State` object is now consistently reset by every non-const method, so that it always indicates the
time of last modification. The method `State::get_age()` can be used to get the time since last modification in seconds.

The emptiness of a state is handled more consistently, and accessing data on an empty state will now throw an exception.

Quaternion manipulation, conjugation and differentiation is handled in a more internally consistent way in regard to
the positive or negative vector representation. The random orientation of a `CartesianPose` now correctly samples a
uniform distribution of the orientation quaternion space instead of a unit 4-vector space.

Manipulation of `CartesianState` wrench is now more consistent and explicit, in particular for transform and inverse.

**controllers**

The controllers now have a `forward_force` parameters that can toggle whether the `CartesianWrench` or `JointTorque`
of a feedback state is passed through to the command as a feed-forward force or not.

**Python**

The Python bindings now include the exceptions for each module. For example:

- `from state_representation.exceptions import EmptyStateError`

The bindings have also been updated to include the breaking changes in `state_representation`.

**clproto**

The message protocol has been simplified and no longer encodes the timestamp or state type, since both of these
properties are set on construction. The data of an empty state is also ignored when it is encoded or decoded, allowing
for more efficient and consistent serialized messages.

### Documentation

The `state_representation` module
[documentation](https://github.com/aica-technology/control-libraries/tree/main/source/state_representation)
has been rewritten for more clarity and completeness. Additionally, the main repository README, demo folder and
contribution guidelines have been updated.

### Behind the scenes

The build system has been improved and uses pkg-config files to resolve dependencies during installation.

A contributor license agreement and signature workflow have been added to protect and encourage open source development.

### Full changelog:

- Fix angular stiffness calculation in impedance controller (#117)
- Update documentation for contribution and demos (#113)
- Implement frame name setter for Jacobian (#111)
- Update state representation documentation (#107, #110)
- Consistently reset timestamp if state data has been changed (#108)
- Update python bindings after Jacobian refactor (#105)
- Set reference frame of Jacobian with string instead of pose (#103)
- Refactor Jacobian methods and operators (#101)
- Remove rows* and cols* and improve constructors (#100)
- Revise clproto to remove StateType and timestamp from State message (#104)
- Raise exception in getters if state is empty (#97)
- Bind error objects of all library modules with Pybind (#98)
- Move inlined functions of geometry classes to source files (#95)
- Setting state to zero results in non-empty state (#93)
- Clean up geometry classes to define emptiness (#91)
- Fix wrench product and inverse (#53)
- Require CLA signatures with PR workflow (#89)
- Use hpp extension for header files consistently (#87)
- Clean up parameter container class and tests (#85)
- Use organization build and push workflow (#82)
- Bind state representation error objects with Pybind (#83)
- Fix encoding of empty parameters (#78)
- Automatic update of version and changelog upon PR creation (#81)
- Revert order of upcoming changes in CHANGELOG (#80)
- Refactor clproto tests (#75)
- Correct parameter map in impedance controller (#76)
- Rename State::initialize to State::reset (#73)
- Use pytest to run Python bindings tests (#70)
- Ignore data fields when copying an empty state (#71)
- Allow Parameter construction with empty name (#67)
- Add initialize method to Parameter class (#68)
- Bind operators of joint states (#65)
- Refactor operators in JointState for multiplication & division (#62), addition (#63) and subtraction (#64)
- Bind operators of Cartesian states (#60)
- Fix quaternion differentiation (#58)
- Refactor operators in CartesianState for addition (#23), subtraction (#33, #40), transformation (#28, #45),
  division (#41) and multiplication (#43)
- Add a Contributor License Agreement (#61)
- Uniformly sample orientation with UnitRandom (#56)
- Refactor get/set variable helpers in Cartesian and joint state (#39, #57)
- Bind inverse for each Cartesian class individually (#52)
- Simplify and consolidate ostream operators (#37)
- Add forward force parameter to Impedance controller (#36)
- Remove state type from clproto (#47)
- Set state type in copy constructors (#34)
- Fix inverse operation in CartesianState (#32)
- Move helpers to source file (#21)
- Remove StateType argument from State constructor (#16)
- Set the State::set_empty method protected (#14)
- No encoding and decoding of data fields in empty states (#9)
- Refactor State::is_compatible to is_incompatible (#6)
- Remove empty flag from State and SpatialState constructors (#7)
- Reorganize function declarations and implementations (#4, #8)
- Remove type from SpatialState constructor (#3)
- Get the age of a state and remove timestamp setter (#2)
- Transfer repository ownership to AICA (#1)
- Use pkg-config to check for dependencies (epfl-lasa#328)
- Add pkg-config files for clproto (epfl-lasa#327)
- Add pkg-config files for control libraries (epfl-lasa#326)

## 6.3.1

Version 6.3.1 is a patch release to fix the modified installation instructions for the Eigen library.

### Fixes

- Fix Eigen installation flags (epfl-lasa#323)

## 6.3.0

Version 6.3.0 contains behind-the-scenes structural improvements to Dockerfiles and GitHub workflows
and clarifies the license requirements of the library and its dependencies.

### Fixes and improvements

- Build and push both 20.04 and 22.04 images (epfl-lasa#314, epfl-lasa#315, epfl-lasa#316)
- Don't build pinocchio tests in development image (epfl-lasa#317)
- Simplify and consolidate Dockerfiles and scripts (epfl-lasa#319)
- Better license management (epfl-lasa#320)

## 6.2.0

Version 6.2.0 is the most recent release of control-libraries authored by AICA employees under EPFL employement
and granted to AICA under a non-exclusive license agreement. All subsequent contributions have been made solely by
AICA employees and are the property of AICA SA. For a full history of changes prior to version 6.2, refer to
the original project here:

- https://github.com/epfl-lasa/control-libraries/tree/v6.2.0<|MERGE_RESOLUTION|>--- conflicted
+++ resolved
@@ -20,11 +20,8 @@
 ## Upcoming changes
 
 - feat: improve support for transformation matrices (#146)
-<<<<<<< HEAD
+- fix: unstable python test (#221)
 - feat: split trajectory classes and implement Cartesian/JointState specializations (#216)
-=======
-- fix: unstable python test (#221)
->>>>>>> f72569ef
 
 ## 9.1.0
 
