# CHANGELOG

Release Versions

- [9.0.0](#900)
- [8.1.0](#810)
- [8.0.0](#800)
- [7.4.0](#740)
- [7.3.0](#730)
- [7.2.0](#720)
- [7.1.1](#711)
- [7.1.0](#710)
- [7.0.0](#700)
- [6.3.1](#631)
- [6.3.0](#630)
- [6.2.0](#620)


## Upcoming changes (in development)

<<<<<<< HEAD
- feat(state-representation): add utilities for CartesianStateVariable (#195)
- feat(state-representation): add utilities for JointStateVariable (#197)
- feat(robot-model): add clamp_in_range function for individual JointStateVariable (#194)
=======
- feat(state-representation): add utilities for CartesianStateVariable (#195, #201)
- feat(state-representation): add utilities for JointStateVariable (#197, #201)
>>>>>>> 44a58e83

## 9.0.0

Version 9.0.0 is a new major version of control libraries that is built on Ubuntu 24.04 with Python 3.12. It does not
contain any new features or fixes compared to version 8.1.0.

## 8.1.0

Version 8.1.0 adds a new module called `communication_interfaces` to the control libraries. This is a library for
simple socket communication and was previously developed in a different place. It currently implements sockets for UPD,
TCP, and ZMQ communication.

### Full changelog

- feat: migrate communication interfaces (#190)

## 8.0.0

Version 8.0.0 is a major update that adds new state types and collision detection features to control-libraries.

### Breaking changes

**robot_model**

As part of the collision detection features in `robot_model::Model`, the dependencies of the `robot_model` module have
changed which constitutes a breaking change that requires users of the module to rebuild their code.

**General**

As of version 8.0.0, the `develop` branch will be deleted and the Linear Git-Flow workflow will be abandoned in favor of
easier release cycles (see [CONTRIBUING](./CONTRIBUTING.md)). Additionally, the `development-dependencies` and
`proto-dependencies` images will no longer be supported or maintained.

### Features

The `robot_model` module now supports collision detection features from pinocchio, allowing to retrieve minimum
distances between links.

### General

The behind-the-scenes structural improvements to the build system and the CI that have existed in parallel since version
7.1.0 have now replaced the legacy build system with multiple shell scripts and Dockerfiles. All information regarding
building and using control-libraries should still be available in the READMEs.

### Full changelog

- feat: add metadata to docker image (#188)
- chore: touch up workflows and documentation (#181)
- feat: update demos directory (#179)
- fix: update copy constructor to avoid warnings (#180)
- build: remove deprecated Dockerfiles and scripts and update installation instructions (#176)
- refactor: optimize copy and swap constructor for robot model (#174)
- fix: refactor cmake project to deal with robot model dependencies (#178)
- feat: integrate minimum distance calculation feature into robot model(#167)
- ci: update workflows (#175)
- feat: integrate collision detection feature into robot model (#163)
- ci: use caching from docker to run tests in CI (#169)
- build: add missing licenses (#170)
- feat(build): handle installation and linking of dependencies for pinocchio collision support (#161)

## 7.4.0

Version 7.4.0 brings Analog and Digital IO State types as a new feature to the `state_representation` module.

### Features

`AnalogIOState` and `DigitalIOState` classes have been added as new state types in `state_representation`.

### Full changelog

- feat: add IO states to state representation (py) (#173)
- feat: add IO states to state representation (proto) (#172)
- feat: add IO states to state representation (cpp) (#158)
- build: update dockerfiles (#153)
- build: copy python packages into /usr instead of ~ros2 to avoid permission issues (#155)
- feat: Add ParameterType conversion functions to go from enum to type label and the inverse (#154)

## 7.3.0

Version 7.3.0 contains new improvements and a fix to the control libraries.

### Features

Setting controller gain parameters is now even easier than before as vectors and arrays of size 1 are also allowed and
interpreted the same way as a double. Additionally, the robot model now has an improved inverse velocity calculation
that uses a damped least squared pseudoinverse if desired.

### Fix

An error in the scalar multiplication operator of a Cartesian state that generated an incorrect orientation has now been
fixed.

### Full changelog

- feat(robot model): Damped least squared pseudoinverse (#143)
- feat(controllers): improve parameter validation of impedance controller (#148)
- fix(state_representation): remove error in orientation scaling (#147)

## 7.2.0

Version 7.2.0 contains improvements for the Python bindings of control libraries.

### Features

To enable a good development experience with IDEs that cannot introspect pybind modules, so-called stubs are now
generated for each Python module and shipped alongside the actual modules.

### Fixes

Since version 7.1.0, some of the Python modules have not been built in the Docker image due to missing or wrong
dependencies. This has been fixed in #134.

### Full changelog:

- feat(build): add configuration files for VS Code devcontainer (#137, #138)
- feat(python): auto-generate stubs for python modules in Dockerfile (#135, #139)
- fix: build all python modules (#134)

## 7.1.1

Version 7.1.1 contains one commit to fix permissions of the home folder in the generated Docker images.

## 7.1.0

Version 7.1.0 contains behind-the-scenes structural improvements to the build system and the CI as well as a few
minor improvements and fixes to state_representation.

### Full changelog:

- Update push hooks in build-release.yaml (#127)
- feat(ci): add prebuilt control-libraries image akin to network-interfaces (#125)
- Add overloaded `make_shared_parameter` with no parameter (#123)
- Catch out of range exception in `ParameterMap::assert_parameter_valid` (#122)
- Construct zero matrices in compliant twist controller (#120)

## 7.0.0

Version 7.0.0 is a major update to the `state_representation` module to make `State` types more internally consistent
and safe to use.

### Breaking changes

**state_representation**

The `State` class has been reworked, with the following breaking changes to the API:

- `State::initialize` has been reworked as `State::reset`.
- `State::is_compatible` has been removed in favor of the new `State::is_incompatible`.
- `State::set_empty` and `State::set_filled` have been removed from the public API.

In addition, the `StateType` of a state can no longer be changed during or after construction, and is determined
uniquely by the class implementation.

The `CartesianState` class and derived classes have revised operators for addition, subtraction and product operators
to promote consistency and safety. Invalid operations are now explicitly prohibited to prevent undesirable implicit type
casting, and the return type of these operations now follows a standard pattern.

The `JointState` class and derived classes had similar changes.

The `Jacobian` class is safer to use; `Jacobian::transpose`, `Jacobian::inverse` and `Jacobian::pseudoinverse` now
return a matrix in the default case instead of a modified `Jacobian` object and have overloaded variants for direct
calculations with other types. This means a `Jacobian` instance always represents the normal, non-transposed or
non-inverted case. `Jacobian::set_reference_frame` now takes a string instead of a `CartesianPose`.

**General**

All header files now use the `.hpp` extension.

### Features and improvements

**state_representation**

The timestamp of a `State` object is now consistently reset by every non-const method, so that it always indicates the
time of last modification. The method `State::get_age()` can be used to get the time since last modification in seconds.

The emptiness of a state is handled more consistently, and accessing data on an empty state will now throw an exception.

Quaternion manipulation, conjugation and differentiation is handled in a more internally consistent way in regard to
the positive or negative vector representation. The random orientation of a `CartesianPose` now correctly samples a
uniform distribution of the orientation quaternion space instead of a unit 4-vector space.

Manipulation of `CartesianState` wrench is now more consistent and explicit, in particular for transform and inverse.

**controllers**

The controllers now have a `forward_force` parameters that can toggle whether the `CartesianWrench` or `JointTorque`
of a feedback state is passed through to the command as a feed-forward force or not.

**Python**

The Python bindings now include the exceptions for each module. For example:

- `from state_representation.exceptions import EmptyStateError`

The bindings have also been updated to include the breaking changes in `state_representation`.

**clproto**

The message protocol has been simplified and no longer encodes the timestamp or state type, since both of these
properties are set on construction. The data of an empty state is also ignored when it is encoded or decoded, allowing
for more efficient and consistent serialized messages.

### Documentation

The `state_representation` module
[documentation](https://github.com/aica-technology/control-libraries/tree/main/source/state_representation)
has been rewritten for more clarity and completeness. Additionally, the main repository README, demo folder and
contribution guidelines have been updated.

### Behind the scenes

The build system has been improved and uses pkg-config files to resolve dependencies during installation.

A contributor license agreement and signature workflow have been added to protect and encourage open source development.

### Full changelog:

- Fix angular stiffness calculation in impedance controller (#117)
- Update documentation for contribution and demos (#113)
- Implement frame name setter for Jacobian (#111)
- Update state representation documentation (#107, #110)
- Consistently reset timestamp if state data has been changed (#108)
- Update python bindings after Jacobian refactor (#105)
- Set reference frame of Jacobian with string instead of pose (#103)
- Refactor Jacobian methods and operators (#101)
- Remove rows* and cols* and improve constructors (#100)
- Revise clproto to remove StateType and timestamp from State message (#104)
- Raise exception in getters if state is empty (#97)
- Bind error objects of all library modules with Pybind (#98)
- Move inlined functions of geometry classes to source files (#95)
- Setting state to zero results in non-empty state (#93)
- Clean up geometry classes to define emptiness (#91)
- Fix wrench product and inverse (#53)
- Require CLA signatures with PR workflow (#89)
- Use hpp extension for header files consistently (#87)
- Clean up parameter container class and tests (#85)
- Use organization build and push workflow (#82)
- Bind state representation error objects with Pybind (#83)
- Fix encoding of empty parameters (#78)
- Automatic update of version and changelog upon PR creation (#81)
- Revert order of upcoming changes in CHANGELOG (#80)
- Refactor clproto tests (#75)
- Correct parameter map in impedance controller (#76)
- Rename State::initialize to State::reset (#73)
- Use pytest to run Python bindings tests (#70)
- Ignore data fields when copying an empty state (#71)
- Allow Parameter construction with empty name (#67)
- Add initialize method to Parameter class (#68)
- Bind operators of joint states (#65)
- Refactor operators in JointState for multiplication & division (#62), addition (#63) and subtraction (#64)
- Bind operators of Cartesian states (#60)
- Fix quaternion differentiation (#58)
- Refactor operators in CartesianState for addition (#23), subtraction (#33, #40), transformation (#28, #45),
  division (#41) and multiplication (#43)
- Add a Contributor License Agreement (#61)
- Uniformly sample orientation with UnitRandom (#56)
- Refactor get/set variable helpers in Cartesian and joint state (#39, #57)
- Bind inverse for each Cartesian class individually (#52)
- Simplify and consolidate ostream operators (#37)
- Add forward force parameter to Impedance controller (#36)
- Remove state type from clproto (#47)
- Set state type in copy constructors (#34)
- Fix inverse operation in CartesianState (#32)
- Move helpers to source file (#21)
- Remove StateType argument from State constructor (#16)
- Set the State::set_empty method protected (#14)
- No encoding and decoding of data fields in empty states (#9)
- Refactor State::is_compatible to is_incompatible (#6)
- Remove empty flag from State and SpatialState constructors (#7)
- Reorganize function declarations and implementations (#4, #8)
- Remove type from SpatialState constructor (#3)
- Get the age of a state and remove timestamp setter (#2)
- Transfer repository ownership to AICA (#1)
- Use pkg-config to check for dependencies (epfl-lasa#328)
- Add pkg-config files for clproto (epfl-lasa#327)
- Add pkg-config files for control libraries (epfl-lasa#326)

## 6.3.1

Version 6.3.1 is a patch release to fix the modified installation instructions for the Eigen library.

### Fixes

- Fix Eigen installation flags (epfl-lasa#323)

## 6.3.0

Version 6.3.0 contains behind-the-scenes structural improvements to Dockerfiles and GitHub workflows
and clarifies the license requirements of the library and its dependencies.

### Fixes and improvements

- Build and push both 20.04 and 22.04 images (epfl-lasa#314, epfl-lasa#315, epfl-lasa#316)
- Don't build pinocchio tests in development image (epfl-lasa#317)
- Simplify and consolidate Dockerfiles and scripts (epfl-lasa#319)
- Better license management (epfl-lasa#320)

## 6.2.0

Version 6.2.0 is the most recent release of control-libraries authored by AICA employees under EPFL employement
and granted to AICA under a non-exclusive license agreement. All subsequent contributions have been made solely by
AICA employees and are the property of AICA SA. For a full history of changes prior to version 6.2, refer to
the original project here:

- https://github.com/epfl-lasa/control-libraries/tree/v6.2.0<|MERGE_RESOLUTION|>--- conflicted
+++ resolved
@@ -18,15 +18,10 @@
 
 ## Upcoming changes (in development)
 
-<<<<<<< HEAD
-- feat(state-representation): add utilities for CartesianStateVariable (#195)
-- feat(state-representation): add utilities for JointStateVariable (#197)
-- feat(robot-model): add clamp_in_range function for individual JointStateVariable (#194)
-=======
 - feat(state-representation): add utilities for CartesianStateVariable (#195, #201)
 - feat(state-representation): add utilities for JointStateVariable (#197, #201)
->>>>>>> 44a58e83
-
+- feat(robot-model): add clamp_in_range function for individual JointStateVariable (#194)
+- 
 ## 9.0.0
 
 Version 9.0.0 is a new major version of control libraries that is built on Ubuntu 24.04 with Python 3.12. It does not
