# CHANGELOG

Release Versions:

- [7.3.0](#730)
- [7.2.0](#720)
- [7.1.1](#711)
- [7.1.0](#710)
- [7.0.0](#700)
- [6.3.1](#631)
- [6.3.0](#630)
- [6.2.0](#620)

## Upcoming changes (in development)

<<<<<<< HEAD
- feat: integrate minimum distance calculation feature into robot model(#167)
=======
- ci: update workflows (#175)
>>>>>>> 307c964e
- feat: integrate collision detection feature into robot model (#163)
- feat: add IO states to state representation (py) (#173)
- ci: use caching from docker to run tests in CI (#429)
- feat: add IO states to state representation (proto) (#172)
- feat: add IO states to state representation (cpp) (#158)
- build: add missing licenses (#170)
- feat(build): handle installation and linking of dependencies for pinocchio collision support (#161)
- build: update dockerfiles (#153)
- build: copy python packages into /usr instead of ~ros2 to avoid permission issues (#155)
- feat: Add ParameterType conversion functions to go from enum to type label and the inverse (#154)

## 7.3.0

Version 7.3.0 contains new improvements and a fix to the control libraries.

### Features

Setting controller gain parameters is now even easier than before as vectors and arrays of size 1 are also allowed and
interpreted the same way as a double. Additionally, the robot model now has an improved inverse velocity calculation
that uses a damped least squared pseudoinverse if desired.

### Fix

An error in the scalar multiplication operator of a Cartesian state that generated an incorrect orientation has now been
fixed.

### Full changelog

- feat(robot model): Damped least squared pseudoinverse (#143)
- feat(controllers): improve parameter validation of impedance controller (#148)
- fix(state_representation): remove error in orientation scaling (#147)

## 7.2.0

Version 7.2.0 contains improvements for the Python bindings of control libraries.

### Features

To enable a good development experience with IDEs that cannot introspect pybind modules, so-called stubs are now
generated for each Python module and shipped alongside the actual modules.

### Fixes

Since version 7.1.0, some of the Python modules have not been built in the Docker image due to missing or wrong
dependencies. This has been fixed in #134.

### Full changelog:

- feat(build): add configuration files for VS Code devcontainer (#137, #138)
- feat(python): auto-generate stubs for python modules in Dockerfile (#135, #139)
- fix: build all python modules (#134)

## 7.1.1

Version 7.1.1 contains one commit to fix permissions of the home folder in the generated Docker images.

## 7.1.0

Version 7.1.0 contains behind-the-scenes structural improvements to the build system and the CI as well as a few
minor improvements and fixes to state_representation.

### Full changelog:

- Update push hooks in build-release.yaml (#127)
- feat(ci): add prebuilt control-libraries image akin to network-interfaces (#125)
- Add overloaded `make_shared_parameter` with no parameter (#123)
- Catch out of range exception in `ParameterMap::assert_parameter_valid` (#122)
- Construct zero matrices in compliant twist controller (#120)

## 7.0.0

Version 7.0.0 is a major update to the `state_representation` module to make `State` types more internally consistent
and safe to use.

### Breaking changes

**state_representation**

The `State` class has been reworked, with the following breaking changes to the API:

- `State::initialize` has been reworked as `State::reset`.
- `State::is_compatible` has been removed in favor of the new `State::is_incompatible`.
- `State::set_empty` and `State::set_filled` have been removed from the public API.

In addition, the `StateType` of a state can no longer be changed during or after construction, and is determined
uniquely by the class implementation.

The `CartesianState` class and derived classes have revised operators for addition, subtraction and product operators
to promote consistency and safety. Invalid operations are now explicitly prohibited to prevent undesirable implicit type
casting, and the return type of these operations now follows a standard pattern.

The `JointState` class and derived classes had similar changes.

The `Jacobian` class is safer to use; `Jacobian::transpose`, `Jacobian::inverse` and `Jacobian::pseudoinverse` now
return a matrix in the default case instead of a modified `Jacobian` object and have overloaded variants for direct
calculations with other types. This means a `Jacobian` instance always represents the normal, non-transposed or
non-inverted case. `Jacobian::set_reference_frame` now takes a string instead of a `CartesianPose`.

**General**

All header files now use the `.hpp` extension.

### Features and improvements

**state_representation**

The timestamp of a `State` object is now consistently reset by every non-const method, so that it always indicates the
time of last modification. The method `State::get_age()` can be used to get the time since last modification in seconds.

The emptiness of a state is handled more consistently, and accessing data on an empty state will now throw an exception.

Quaternion manipulation, conjugation and differentiation is handled in a more internally consistent way in regard to
the positive or negative vector representation. The random orientation of a `CartesianPose` now correctly samples a
uniform distribution of the orientation quaternion space instead of a unit 4-vector space.

Manipulation of `CartesianState` wrench is now more consistent and explicit, in particular for transform and inverse.

**controllers**

The controllers now have a `forward_force` parameters that can toggle whether the `CartesianWrench` or `JointTorque`
of a feedback state is passed through to the command as a feed-forward force or not.

**Python**

The Python bindings now include the exceptions for each module. For example:

- `from state_representation.exceptions import EmptyStateError`

The bindings have also been updated to include the breaking changes in `state_representation`.

**clproto**

The message protocol has been simplified and no longer encodes the timestamp or state type, since both of these
properties are set on construction. The data of an empty state is also ignored when it is encoded or decoded, allowing
for more efficient and consistent serialized messages.

### Documentation

The `state_representation` module
[documentation](https://github.com/aica-technology/control-libraries/tree/main/source/state_representation)
has been rewritten for more clarity and completeness. Additionally, the main repository README, demo folder and
contribution guidelines have been updated.

### Behind the scenes

The build system has been improved and uses pkg-config files to resolve dependencies during installation.

A contributor license agreement and signature workflow have been added to protect and encourage open source development.

### Full changelog:

- Fix angular stiffness calculation in impedance controller (#117)
- Update documentation for contribution and demos (#113)
- Implement frame name setter for Jacobian (#111)
- Update state representation documentation (#107, #110)
- Consistently reset timestamp if state data has been changed (#108)
- Update python bindings after Jacobian refactor (#105)
- Set reference frame of Jacobian with string instead of pose (#103)
- Refactor Jacobian methods and operators (#101)
- Remove rows* and cols* and improve constructors (#100)
- Revise clproto to remove StateType and timestamp from State message (#104)
- Raise exception in getters if state is empty (#97)
- Bind error objects of all library modules with Pybind (#98)
- Move inlined functions of geometry classes to source files (#95)
- Setting state to zero results in non-empty state (#93)
- Clean up geometry classes to define emptiness (#91)
- Fix wrench product and inverse (#53)
- Require CLA signatures with PR workflow (#89)
- Use hpp extension for header files consistently (#87)
- Clean up parameter container class and tests (#85)
- Use organization build and push workflow (#82)
- Bind state representation error objects with Pybind (#83)
- Fix encoding of empty parameters (#78)
- Automatic update of version and changelog upon PR creation (#81)
- Revert order of upcoming changes in CHANGELOG (#80)
- Refactor clproto tests (#75)
- Correct parameter map in impedance controller (#76)
- Rename State::initialize to State::reset (#73)
- Use pytest to run Python bindings tests (#70)
- Ignore data fields when copying an empty state (#71)
- Allow Parameter construction with empty name (#67)
- Add initialize method to Parameter class (#68)
- Bind operators of joint states (#65)
- Refactor operators in JointState for multiplication & division (#62), addition (#63) and subtraction (#64)
- Bind operators of Cartesian states (#60)
- Fix quaternion differentiation (#58)
- Refactor operators in CartesianState for addition (#23), subtraction (#33, #40), transformation (#28, #45),
  division (#41) and multiplication (#43)
- Add a Contributor License Agreement (#61)
- Uniformly sample orientation with UnitRandom (#56)
- Refactor get/set variable helpers in Cartesian and joint state (#39, #57)
- Bind inverse for each Cartesian class individually (#52)
- Simplify and consolidate ostream operators (#37)
- Add forward force parameter to Impedance controller (#36)
- Remove state type from clproto (#47)
- Set state type in copy constructors (#34)
- Fix inverse operation in CartesianState (#32)
- Move helpers to source file (#21)
- Remove StateType argument from State constructor (#16)
- Set the State::set_empty method protected (#14)
- No encoding and decoding of data fields in empty states (#9)
- Refactor State::is_compatible to is_incompatible (#6)
- Remove empty flag from State and SpatialState constructors (#7)
- Reorganize function declarations and implementations (#4, #8)
- Remove type from SpatialState constructor (#3)
- Get the age of a state and remove timestamp setter (#2)
- Transfer repository ownership to AICA (#1)
- Use pkg-config to check for dependencies (epfl-lasa#328)
- Add pkg-config files for clproto (epfl-lasa#327)
- Add pkg-config files for control libraries (epfl-lasa#326)

## 6.3.1

Version 6.3.1 is a patch release to fix the modified installation instructions for the Eigen library.

### Fixes

- Fix Eigen installation flags (epfl-lasa#323)

## 6.3.0

Version 6.3.0 contains behind-the-scenes structural improvements to Dockerfiles and GitHub workflows
and clarifies the license requirements of the library and its dependencies.

### Fixes and improvements

- Build and push both 20.04 and 22.04 images (epfl-lasa#314, epfl-lasa#315, epfl-lasa#316)
- Don't build pinocchio tests in development image (epfl-lasa#317)
- Simplify and consolidate Dockerfiles and scripts (epfl-lasa#319)
- Better license management (epfl-lasa#320)

## 6.2.0

Version 6.2.0 is the most recent release of control-libraries authored by AICA employees under EPFL employement
and granted to AICA under a non-exclusive license agreement. All subsequent contributions have been made solely by
AICA employees and are the property of AICA SA. For a full history of changes prior to version 6.2, refer to
the original project here:

- https://github.com/epfl-lasa/control-libraries/tree/v6.2.0<|MERGE_RESOLUTION|>--- conflicted
+++ resolved
@@ -13,11 +13,8 @@
 
 ## Upcoming changes (in development)
 
-<<<<<<< HEAD
 - feat: integrate minimum distance calculation feature into robot model(#167)
-=======
 - ci: update workflows (#175)
->>>>>>> 307c964e
 - feat: integrate collision detection feature into robot model (#163)
 - feat: add IO states to state representation (py) (#173)
 - ci: use caching from docker to run tests in CI (#429)
