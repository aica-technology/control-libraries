--- conflicted
+++ resolved
@@ -196,10 +196,6 @@
 COPY --chown=${USER}:${USER} ./python/test /test
 RUN pytest /test
 
-<<<<<<< HEAD
-
-=======
->>>>>>> 8e2460d8
 FROM base as python-stubs
 ARG TARGETPLATFORM
 ARG CACHEID
